const int CHRYSLER_MAX_STEER = 261;
const int CHRYSLER_MAX_RT_DELTA = 112;        // max delta torque allowed for real time checks
const uint32_t CHRYSLER_RT_INTERVAL = 250000;  // 250ms between real time checks
const int CHRYSLER_MAX_RATE_UP = 3;
const int CHRYSLER_MAX_RATE_DOWN = 3;
const int CHRYSLER_MAX_TORQUE_ERROR = 80;    // max torque cmd in excess of torque motor
const int CHRYSLER_GAS_THRSLD = 30;  // 7% more than 2m/s
const int CHRYSLER_STANDSTILL_THRSLD = 10;  // about 1m/s
<<<<<<< HEAD
const AddrBus CHRYSLER_TX_MSGS[] = {{571, 0}, {658, 0}, {678, 0}};
=======
const CanMsg CHRYSLER_TX_MSGS[] = {{571, 0, 3}, {658, 0, 6}, {678, 0, 8}};
>>>>>>> 51aa86da

AddrCheckStruct chrysler_rx_checks[] = {
<<<<<<< HEAD
  {.addr = {544}, .bus = 0, .check_checksum = true, .max_counter = 15U, .expected_timestep = 10000U},
  {.addr = {514}, .bus = 0, .check_checksum = false, .max_counter = 0U, .expected_timestep = 10000U},
  {.addr = {500}, .bus = 0, .check_checksum = true, .max_counter = 15U, .expected_timestep = 20000U},
  {.addr = {308}, .bus = 0, .check_checksum = false, .max_counter = 15U,  .expected_timestep = 20000U},
  {.addr = {320}, .bus = 0, .check_checksum = true, .max_counter = 15U,  .expected_timestep = 20000U},
};
const int CHRYSLER_RX_CHECK_LEN = sizeof(chrysler_rx_checks) / sizeof(chrysler_rx_checks[0]);

int chrysler_rt_torque_last = 0;
int chrysler_desired_torque_last = 0;
int chrysler_cruise_engaged_last = 0;
int chrysler_speed = 0;
uint32_t chrysler_ts_last = 0;
struct sample_t chrysler_torque_meas;         // last few torques measured
=======
  {.msg = {{544, 0, 8, .check_checksum = true, .max_counter = 15U, .expected_timestep = 10000U}}},
  {.msg = {{514, 0, 8, .check_checksum = false, .max_counter = 0U, .expected_timestep = 10000U}}},
  {.msg = {{500, 0, 8, .check_checksum = true, .max_counter = 15U, .expected_timestep = 20000U}}},
  {.msg = {{308, 0, 8, .check_checksum = false, .max_counter = 15U,  .expected_timestep = 20000U}}},
  {.msg = {{320, 0, 8, .check_checksum = true, .max_counter = 15U,  .expected_timestep = 20000U}}},
};
const int CHRYSLER_RX_CHECK_LEN = sizeof(chrysler_rx_checks) / sizeof(chrysler_rx_checks[0]);

static uint8_t chrysler_get_checksum(CAN_FIFOMailBox_TypeDef *to_push) {
  int checksum_byte = GET_LEN(to_push) - 1;
  return (uint8_t)(GET_BYTE(to_push, checksum_byte));
}

static uint8_t chrysler_compute_checksum(CAN_FIFOMailBox_TypeDef *to_push) {
  /* This function does not want the checksum byte in the input data.
  jeep chrysler canbus checksum from http://illmatics.com/Remote%20Car%20Hacking.pdf */
  uint8_t checksum = 0xFF;
  int len = GET_LEN(to_push);
  for (int j = 0; j < (len - 1); j++) {
    uint8_t shift = 0x80;
    uint8_t curr = (uint8_t)GET_BYTE(to_push, j);
    for (int i=0; i<8; i++) {
      uint8_t bit_sum = curr & shift;
      uint8_t temp_chk = checksum & 0x80U;
      if (bit_sum != 0U) {
        bit_sum = 0x1C;
        if (temp_chk != 0U) {
          bit_sum = 1;
        }
        checksum = checksum << 1;
        temp_chk = checksum | 1U;
        bit_sum ^= temp_chk;
      } else {
        if (temp_chk != 0U) {
          bit_sum = 0x1D;
        }
        checksum = checksum << 1;
        bit_sum ^= checksum;
      }
      checksum = bit_sum;
      shift = shift >> 1;
    }
  }
  return ~checksum;
}

static uint8_t chrysler_get_counter(CAN_FIFOMailBox_TypeDef *to_push) {
  // Well defined counter only for 8 bytes messages
  return (uint8_t)(GET_BYTE(to_push, 6) >> 4);
}
>>>>>>> 51aa86da

static uint8_t chrysler_get_checksum(CAN_FIFOMailBox_TypeDef *to_push) {
  int checksum_byte = GET_LEN(to_push) - 1;
  return (uint8_t)(GET_BYTE(to_push, checksum_byte));
}

static uint8_t chrysler_compute_checksum(CAN_FIFOMailBox_TypeDef *to_push) {
  /* This function does not want the checksum byte in the input data.
  jeep chrysler canbus checksum from http://illmatics.com/Remote%20Car%20Hacking.pdf */
  uint8_t checksum = 0xFF;
  int len = GET_LEN(to_push);
  for (int j = 0; j < (len - 1); j++) {
    uint8_t shift = 0x80;
    uint8_t curr = (uint8_t)GET_BYTE(to_push, j);
    for (int i=0; i<8; i++) {
      uint8_t bit_sum = curr & shift;
      uint8_t temp_chk = checksum & 0x80U;
      if (bit_sum != 0U) {
        bit_sum = 0x1C;
        if (temp_chk != 0U) {
          bit_sum = 1;
        }
        checksum = checksum << 1;
        temp_chk = checksum | 1U;
        bit_sum ^= temp_chk;
      } else {
        if (temp_chk != 0U) {
          bit_sum = 0x1D;
        }
        checksum = checksum << 1;
        bit_sum ^= checksum;
      }
      checksum = bit_sum;
      shift = shift >> 1;
    }
  }
  return ~checksum;
}

static uint8_t chrysler_get_counter(CAN_FIFOMailBox_TypeDef *to_push) {
  // Well defined counter only for 8 bytes messages
  return (uint8_t)(GET_BYTE(to_push, 6) >> 4);
}

static int chrysler_rx_hook(CAN_FIFOMailBox_TypeDef *to_push) {

  bool valid = addr_safety_check(to_push, chrysler_rx_checks, CHRYSLER_RX_CHECK_LEN,
                                 chrysler_get_checksum, chrysler_compute_checksum,
                                 chrysler_get_counter);
<<<<<<< HEAD
=======

  bool unsafe_allow_gas = unsafe_mode & UNSAFE_DISABLE_DISENGAGE_ON_GAS;
>>>>>>> 51aa86da

  if (valid && (GET_BUS(to_push) == 0)) {
    int addr = GET_ADDR(to_push);

    // Measured eps torque
    if (addr == 544) {
      int torque_meas_new = ((GET_BYTE(to_push, 4) & 0x7U) << 8) + GET_BYTE(to_push, 5) - 1024U;

      // update array of samples
      update_sample(&torque_meas, torque_meas_new);
    }

    // enter controls on rising edge of ACC, exit controls on ACC off
    if (addr == 500) {
      int cruise_engaged = ((GET_BYTE(to_push, 2) & 0x38) >> 3) == 7;
      if (cruise_engaged && !cruise_engaged_prev) {
        controls_allowed = 1;
      }
      if (!cruise_engaged) {
        controls_allowed = 0;
      }
      cruise_engaged_prev = cruise_engaged;
    }

    // update speed
    if (addr == 514) {
      int speed_l = (GET_BYTE(to_push, 0) << 4) + (GET_BYTE(to_push, 1) >> 4);
      int speed_r = (GET_BYTE(to_push, 2) << 4) + (GET_BYTE(to_push, 3) >> 4);
<<<<<<< HEAD
      chrysler_speed = (speed_l + speed_r) / 2;
=======
      vehicle_speed = (speed_l + speed_r) / 2;
      vehicle_moving = (int)vehicle_speed > CHRYSLER_STANDSTILL_THRSLD;
>>>>>>> 51aa86da
    }

    // exit controls on rising edge of gas press
    if (addr == 308) {
      bool gas_pressed = (GET_BYTE(to_push, 5) & 0x7F) != 0;
<<<<<<< HEAD
      if (gas_pressed && !gas_pressed_prev && (chrysler_speed > CHRYSLER_GAS_THRSLD)) {
=======
      if (!unsafe_allow_gas && gas_pressed && !gas_pressed_prev && ((int)vehicle_speed > CHRYSLER_GAS_THRSLD)) {
>>>>>>> 51aa86da
        controls_allowed = 0;
      }
      gas_pressed_prev = gas_pressed;
    }

    // exit controls on rising edge of brake press
    if (addr == 320) {
      bool brake_pressed = (GET_BYTE(to_push, 0) & 0x7) == 5;
<<<<<<< HEAD
      if (brake_pressed && (!brake_pressed_prev || (chrysler_speed > CHRYSLER_STANDSTILL_THRSLD))) {
=======
      if (brake_pressed && (!brake_pressed_prev || vehicle_moving)) {
>>>>>>> 51aa86da
        controls_allowed = 0;
      }
      brake_pressed_prev = brake_pressed;
    }

    // check if stock camera ECU is on bus 0
    if ((safety_mode_cnt > RELAY_TRNS_TIMEOUT) && (addr == 0x292)) {
<<<<<<< HEAD
      relay_malfunction = true;
=======
      relay_malfunction_set();
>>>>>>> 51aa86da
    }
  }
  return valid;
}

static int chrysler_tx_hook(CAN_FIFOMailBox_TypeDef *to_send) {

  int tx = 1;
  int addr = GET_ADDR(to_send);

  if (!msg_allowed(to_send, CHRYSLER_TX_MSGS, sizeof(CHRYSLER_TX_MSGS) / sizeof(CHRYSLER_TX_MSGS[0]))) {
    tx = 0;
  }

  if (relay_malfunction) {
    tx = 0;
  }

  // LKA STEER
  if (addr == 0x292) {
    int desired_torque = ((GET_BYTE(to_send, 0) & 0x7U) << 8) + GET_BYTE(to_send, 1) - 1024U;
    uint32_t ts = TIM2->CNT;
    bool violation = 0;

    if (controls_allowed) {

      // *** global torque limit check ***
      violation |= max_limit_check(desired_torque, CHRYSLER_MAX_STEER, -CHRYSLER_MAX_STEER);

      // *** torque rate limit check ***
      violation |= dist_to_meas_check(desired_torque, desired_torque_last,
        &torque_meas, CHRYSLER_MAX_RATE_UP, CHRYSLER_MAX_RATE_DOWN, CHRYSLER_MAX_TORQUE_ERROR);

      // used next time
      desired_torque_last = desired_torque;

      // *** torque real time rate limit check ***
      violation |= rt_rate_limit_check(desired_torque, rt_torque_last, CHRYSLER_MAX_RT_DELTA);

      // every RT_INTERVAL set the new limits
      uint32_t ts_elapsed = get_ts_elapsed(ts, ts_last);
      if (ts_elapsed > CHRYSLER_RT_INTERVAL) {
        rt_torque_last = desired_torque;
        ts_last = ts;
      }
    }

    // no torque if controls is not allowed
    if (!controls_allowed && (desired_torque != 0)) {
      violation = 1;
    }

    // reset to 0 if either controls is not allowed or there's a violation
    if (violation || !controls_allowed) {
      desired_torque_last = 0;
      rt_torque_last = 0;
      ts_last = ts;
    }

    if (violation) {
      tx = 0;
    }
  }

  // FORCE CANCEL: only the cancel button press is allowed
  if (addr == 571) {
    if ((GET_BYTE(to_send, 0) != 1) || ((GET_BYTE(to_send, 1) & 1) == 1)) {
      tx = 0;
    }
  }

  return tx;
}

static int chrysler_fwd_hook(int bus_num, CAN_FIFOMailBox_TypeDef *to_fwd) {

  int bus_fwd = -1;
  int addr = GET_ADDR(to_fwd);

  if (!relay_malfunction) {
    // forward CAN 0 -> 2 so stock LKAS camera sees messages
    if (bus_num == 0) {
      bus_fwd = 2;
    }
    // forward all messages from camera except LKAS_COMMAND and LKAS_HUD
    if ((bus_num == 2) && (addr != 658) && (addr != 678)) {
      bus_fwd = 0;
    }
  }
  return bus_fwd;
}


const safety_hooks chrysler_hooks = {
  .init = nooutput_init,
  .rx = chrysler_rx_hook,
  .tx = chrysler_tx_hook,
  .tx_lin = nooutput_tx_lin_hook,
  .fwd = chrysler_fwd_hook,
  .addr_check = chrysler_rx_checks,
  .addr_check_len = sizeof(chrysler_rx_checks) / sizeof(chrysler_rx_checks[0]),
};<|MERGE_RESOLUTION|>--- conflicted
+++ resolved
@@ -6,29 +6,9 @@
 const int CHRYSLER_MAX_TORQUE_ERROR = 80;    // max torque cmd in excess of torque motor
 const int CHRYSLER_GAS_THRSLD = 30;  // 7% more than 2m/s
 const int CHRYSLER_STANDSTILL_THRSLD = 10;  // about 1m/s
-<<<<<<< HEAD
-const AddrBus CHRYSLER_TX_MSGS[] = {{571, 0}, {658, 0}, {678, 0}};
-=======
 const CanMsg CHRYSLER_TX_MSGS[] = {{571, 0, 3}, {658, 0, 6}, {678, 0, 8}};
->>>>>>> 51aa86da
 
 AddrCheckStruct chrysler_rx_checks[] = {
-<<<<<<< HEAD
-  {.addr = {544}, .bus = 0, .check_checksum = true, .max_counter = 15U, .expected_timestep = 10000U},
-  {.addr = {514}, .bus = 0, .check_checksum = false, .max_counter = 0U, .expected_timestep = 10000U},
-  {.addr = {500}, .bus = 0, .check_checksum = true, .max_counter = 15U, .expected_timestep = 20000U},
-  {.addr = {308}, .bus = 0, .check_checksum = false, .max_counter = 15U,  .expected_timestep = 20000U},
-  {.addr = {320}, .bus = 0, .check_checksum = true, .max_counter = 15U,  .expected_timestep = 20000U},
-};
-const int CHRYSLER_RX_CHECK_LEN = sizeof(chrysler_rx_checks) / sizeof(chrysler_rx_checks[0]);
-
-int chrysler_rt_torque_last = 0;
-int chrysler_desired_torque_last = 0;
-int chrysler_cruise_engaged_last = 0;
-int chrysler_speed = 0;
-uint32_t chrysler_ts_last = 0;
-struct sample_t chrysler_torque_meas;         // last few torques measured
-=======
   {.msg = {{544, 0, 8, .check_checksum = true, .max_counter = 15U, .expected_timestep = 10000U}}},
   {.msg = {{514, 0, 8, .check_checksum = false, .max_counter = 0U, .expected_timestep = 10000U}}},
   {.msg = {{500, 0, 8, .check_checksum = true, .max_counter = 15U, .expected_timestep = 20000U}}},
@@ -79,61 +59,14 @@
   // Well defined counter only for 8 bytes messages
   return (uint8_t)(GET_BYTE(to_push, 6) >> 4);
 }
->>>>>>> 51aa86da
-
-static uint8_t chrysler_get_checksum(CAN_FIFOMailBox_TypeDef *to_push) {
-  int checksum_byte = GET_LEN(to_push) - 1;
-  return (uint8_t)(GET_BYTE(to_push, checksum_byte));
-}
-
-static uint8_t chrysler_compute_checksum(CAN_FIFOMailBox_TypeDef *to_push) {
-  /* This function does not want the checksum byte in the input data.
-  jeep chrysler canbus checksum from http://illmatics.com/Remote%20Car%20Hacking.pdf */
-  uint8_t checksum = 0xFF;
-  int len = GET_LEN(to_push);
-  for (int j = 0; j < (len - 1); j++) {
-    uint8_t shift = 0x80;
-    uint8_t curr = (uint8_t)GET_BYTE(to_push, j);
-    for (int i=0; i<8; i++) {
-      uint8_t bit_sum = curr & shift;
-      uint8_t temp_chk = checksum & 0x80U;
-      if (bit_sum != 0U) {
-        bit_sum = 0x1C;
-        if (temp_chk != 0U) {
-          bit_sum = 1;
-        }
-        checksum = checksum << 1;
-        temp_chk = checksum | 1U;
-        bit_sum ^= temp_chk;
-      } else {
-        if (temp_chk != 0U) {
-          bit_sum = 0x1D;
-        }
-        checksum = checksum << 1;
-        bit_sum ^= checksum;
-      }
-      checksum = bit_sum;
-      shift = shift >> 1;
-    }
-  }
-  return ~checksum;
-}
-
-static uint8_t chrysler_get_counter(CAN_FIFOMailBox_TypeDef *to_push) {
-  // Well defined counter only for 8 bytes messages
-  return (uint8_t)(GET_BYTE(to_push, 6) >> 4);
-}
 
 static int chrysler_rx_hook(CAN_FIFOMailBox_TypeDef *to_push) {
 
   bool valid = addr_safety_check(to_push, chrysler_rx_checks, CHRYSLER_RX_CHECK_LEN,
                                  chrysler_get_checksum, chrysler_compute_checksum,
                                  chrysler_get_counter);
-<<<<<<< HEAD
-=======
 
   bool unsafe_allow_gas = unsafe_mode & UNSAFE_DISABLE_DISENGAGE_ON_GAS;
->>>>>>> 51aa86da
 
   if (valid && (GET_BUS(to_push) == 0)) {
     int addr = GET_ADDR(to_push);
@@ -162,22 +95,14 @@
     if (addr == 514) {
       int speed_l = (GET_BYTE(to_push, 0) << 4) + (GET_BYTE(to_push, 1) >> 4);
       int speed_r = (GET_BYTE(to_push, 2) << 4) + (GET_BYTE(to_push, 3) >> 4);
-<<<<<<< HEAD
-      chrysler_speed = (speed_l + speed_r) / 2;
-=======
       vehicle_speed = (speed_l + speed_r) / 2;
       vehicle_moving = (int)vehicle_speed > CHRYSLER_STANDSTILL_THRSLD;
->>>>>>> 51aa86da
     }
 
     // exit controls on rising edge of gas press
     if (addr == 308) {
       bool gas_pressed = (GET_BYTE(to_push, 5) & 0x7F) != 0;
-<<<<<<< HEAD
-      if (gas_pressed && !gas_pressed_prev && (chrysler_speed > CHRYSLER_GAS_THRSLD)) {
-=======
       if (!unsafe_allow_gas && gas_pressed && !gas_pressed_prev && ((int)vehicle_speed > CHRYSLER_GAS_THRSLD)) {
->>>>>>> 51aa86da
         controls_allowed = 0;
       }
       gas_pressed_prev = gas_pressed;
@@ -186,11 +111,7 @@
     // exit controls on rising edge of brake press
     if (addr == 320) {
       bool brake_pressed = (GET_BYTE(to_push, 0) & 0x7) == 5;
-<<<<<<< HEAD
-      if (brake_pressed && (!brake_pressed_prev || (chrysler_speed > CHRYSLER_STANDSTILL_THRSLD))) {
-=======
       if (brake_pressed && (!brake_pressed_prev || vehicle_moving)) {
->>>>>>> 51aa86da
         controls_allowed = 0;
       }
       brake_pressed_prev = brake_pressed;
@@ -198,11 +119,7 @@
 
     // check if stock camera ECU is on bus 0
     if ((safety_mode_cnt > RELAY_TRNS_TIMEOUT) && (addr == 0x292)) {
-<<<<<<< HEAD
-      relay_malfunction = true;
-=======
       relay_malfunction_set();
->>>>>>> 51aa86da
     }
   }
   return valid;
