--- conflicted
+++ resolved
@@ -7,10 +7,6 @@
 //      brake rising edge
 //      brake > 0mph
 
-<<<<<<< HEAD
-bool ford_moving = false;
-=======
->>>>>>> 51aa86da
 
 static int ford_rx_hook(CAN_FIFOMailBox_TypeDef *to_push) {
 
@@ -42,11 +38,7 @@
   // speed > 0
   if (addr == 0x165) {
     int brake_pressed = GET_BYTE(to_push, 0) & 0x20;
-<<<<<<< HEAD
-    if (brake_pressed && (!brake_pressed_prev || ford_moving)) {
-=======
     if (brake_pressed && (!brake_pressed_prev || vehicle_moving)) {
->>>>>>> 51aa86da
       controls_allowed = 0;
     }
     brake_pressed_prev = brake_pressed;
@@ -55,11 +47,7 @@
   // exit controls on rising edge of gas press
   if (addr == 0x204) {
     bool gas_pressed = ((GET_BYTE(to_push, 0) & 0x03) | GET_BYTE(to_push, 1)) != 0;
-<<<<<<< HEAD
-    if (gas_pressed && !gas_pressed_prev) {
-=======
     if (!unsafe_allow_gas && gas_pressed && !gas_pressed_prev) {
->>>>>>> 51aa86da
       controls_allowed = 0;
     }
     gas_pressed_prev = gas_pressed;
@@ -84,15 +72,11 @@
 
   // disallow actuator commands if gas or brake (with vehicle moving) are pressed
   // and the the latching controls_allowed flag is True
-<<<<<<< HEAD
-  int pedal_pressed = gas_pressed_prev || (brake_pressed_prev && ford_moving);
-=======
   int pedal_pressed = brake_pressed_prev && vehicle_moving;
   bool unsafe_allow_gas = unsafe_mode & UNSAFE_DISABLE_DISENGAGE_ON_GAS;
   if (!unsafe_allow_gas) {
     pedal_pressed = pedal_pressed || gas_pressed_prev;
   }
->>>>>>> 51aa86da
   bool current_controls_allowed = controls_allowed && !(pedal_pressed);
 
   if (relay_malfunction) {
