--- conflicted
+++ resolved
@@ -33,25 +33,13 @@
 };
 const int GM_RX_CHECK_LEN = sizeof(gm_rx_checks) / sizeof(gm_rx_checks[0]);
 
-<<<<<<< HEAD
-bool gm_moving = false;
-int gm_rt_torque_last = 0;
-int gm_desired_torque_last = 0;
-uint32_t gm_ts_last = 0;
-struct sample_t gm_torque_driver;         // last few driver torques measured
-
-=======
->>>>>>> 51aa86da
 static int gm_rx_hook(CAN_FIFOMailBox_TypeDef *to_push) {
 
   bool valid = addr_safety_check(to_push, gm_rx_checks, GM_RX_CHECK_LEN,
                                  NULL, NULL, NULL);
 
-<<<<<<< HEAD
-=======
   bool unsafe_allow_gas = unsafe_mode & UNSAFE_DISABLE_DISENGAGE_ON_GAS;
 
->>>>>>> 51aa86da
   if (valid && (GET_BUS(to_push) == 0)) {
     int addr = GET_ADDR(to_push);
 
@@ -90,11 +78,7 @@
       // Brake pedal's potentiometer returns near-zero reading
       // even when pedal is not pressed
       bool brake_pressed = GET_BYTE(to_push, 1) >= 10;
-<<<<<<< HEAD
-      if (brake_pressed && (!brake_pressed_prev || gm_moving)) {
-=======
       if (brake_pressed && (!brake_pressed_prev || vehicle_moving)) {
->>>>>>> 51aa86da
          controls_allowed = 0;
       }
       brake_pressed_prev = brake_pressed;
@@ -103,11 +87,7 @@
     // exit controls on rising edge of gas press
     if (addr == 417) {
       bool gas_pressed = GET_BYTE(to_push, 6) != 0;
-<<<<<<< HEAD
-      if (gas_pressed && !gas_pressed_prev) {
-=======
       if (!unsafe_allow_gas && gas_pressed && !gas_pressed_prev) {
->>>>>>> 51aa86da
         controls_allowed = 0;
       }
       gas_pressed_prev = gas_pressed;
@@ -126,11 +106,7 @@
     // 384 = ASCMLKASteeringCmd
     // 715 = ASCMGasRegenCmd
     if ((safety_mode_cnt > RELAY_TRNS_TIMEOUT) && ((addr == 384) || (addr == 715))) {
-<<<<<<< HEAD
-      relay_malfunction = true;
-=======
       relay_malfunction_set();
->>>>>>> 51aa86da
     }
   }
   return valid;
@@ -157,15 +133,11 @@
 
   // disallow actuator commands if gas or brake (with vehicle moving) are pressed
   // and the the latching controls_allowed flag is True
-<<<<<<< HEAD
-  int pedal_pressed = gas_pressed_prev || (brake_pressed_prev && gm_moving);
-=======
   int pedal_pressed = brake_pressed_prev && vehicle_moving;
   bool unsafe_allow_gas = unsafe_mode & UNSAFE_DISABLE_DISENGAGE_ON_GAS;
   if (!unsafe_allow_gas) {
     pedal_pressed = pedal_pressed || gas_pressed_prev;
   }
->>>>>>> 51aa86da
   bool current_controls_allowed = controls_allowed && !pedal_pressed;
 
   // BRAKE: safety check
@@ -256,7 +228,7 @@
   .rx = gm_rx_hook,
   .tx = gm_tx_hook,
   .tx_lin = nooutput_tx_lin_hook,
-  .fwd = no_fwd_hook,
+  .fwd = default_fwd_hook,
   .addr_check = gm_rx_checks,
   .addr_check_len = sizeof(gm_rx_checks) / sizeof(gm_rx_checks[0]),
 };