// board enforces
//   in-state
//      accel set/resume
//   out-state
//      cancel button
//      accel rising edge
//      brake rising edge
//      brake > 0mph
const CanMsg HONDA_N_TX_MSGS[] = {{0xE4, 0, 5}, {0x194, 0, 4}, {0x1FA, 0, 8}, {0x200, 0, 6}, {0x30C, 0, 8}, {0x33D, 0, 5}};
const CanMsg HONDA_BG_TX_MSGS[] = {{0xE4, 2, 5}, {0xE5, 2, 8}, {0x296, 0, 4}, {0x33D, 2, 5}};  // Bosch Giraffe
const CanMsg HONDA_BH_TX_MSGS[] = {{0xE4, 0, 5}, {0xE5, 0, 8}, {0x296, 1, 4}, {0x33D, 0, 5}};  // Bosch Harness
const CanMsg HONDA_BG_LONG_TX_MSGS[] = {{0xE4, 0, 5}, {0x1DF, 0, 8}, {0x1EF, 0, 8}, {0x1FA, 0, 8}, {0x30C, 0, 8}, {0x33D, 0, 5}, {0x39F, 0, 8}, {0x18DAB0F1, 0, 8}};  // Bosch Giraffe w/ gas and brakes
const CanMsg HONDA_BH_LONG_TX_MSGS[] = {{0xE4, 1, 5}, {0x1DF, 1, 8}, {0x1EF, 1, 8}, {0x1FA, 1, 8}, {0x30C, 1, 8}, {0x33D, 1, 5}, {0x39F, 1, 8}, {0x18DAB0F1, 1, 8}};  // Bosch Harness w/ gas and brakes

// Roughly calculated using the offsets in openpilot +5%:
// In openpilot: ((gas1_norm + gas2_norm)/2) > 15
// gas_norm1 = ((gain_dbc1*gas1) + offset_dbc)
// gas_norm2 = ((gain_dbc2*gas2) + offset_dbc)
// assuming that 2*(gain_dbc1*gas1) == (gain_dbc2*gas2)
// In this safety: ((gas1 + (gas2/2))/2) > THRESHOLD
const int HONDA_GAS_INTERCEPTOR_THRESHOLD = 344;
#define HONDA_GET_INTERCEPTOR(msg) (((GET_BYTE((msg), 0) << 8) + GET_BYTE((msg), 1) + ((GET_BYTE((msg), 2) << 8) + GET_BYTE((msg), 3)) / 2 ) / 2) // avg between 2 tracks
const int HONDA_BOSCH_NO_GAS_VALUE = -30000; // value sent when not requesting gas
const int HONDA_BOSCH_GAS_MAX = 2000;
const int HONDA_BOSCH_ACCEL_MIN = -350; // max braking == -3.5m/s2

// Nidec and Bosch giraffe have pt on bus 0
AddrCheckStruct honda_rx_checks[] = {
  {.msg = {{0x1A6, 0, 8, .check_checksum = true, .max_counter = 3U, .expected_timestep = 40000U},
           {0x296, 0, 4, .check_checksum = true, .max_counter = 3U, .expected_timestep = 40000U}}},
  {.msg = {{0x158, 0, 8, .check_checksum = true, .max_counter = 3U, .expected_timestep = 10000U}}},
  {.msg = {{0x17C, 0, 8, .check_checksum = true, .max_counter = 3U, .expected_timestep = 10000U}}},
};
const int HONDA_RX_CHECKS_LEN = sizeof(honda_rx_checks) / sizeof(honda_rx_checks[0]);

// Bosch harness has pt on bus 1
AddrCheckStruct honda_bh_rx_checks[] = {
  {.msg = {{0x296, 1, 4, .check_checksum = true, .max_counter = 3U, .expected_timestep = 40000U}}},
  {.msg = {{0x158, 1, 8, .check_checksum = true, .max_counter = 3U, .expected_timestep = 10000U}}},
  {.msg = {{0x17C, 1, 8, .check_checksum = true, .max_counter = 3U, .expected_timestep = 10000U}}},
};
const int HONDA_BH_RX_CHECKS_LEN = sizeof(honda_bh_rx_checks) / sizeof(honda_bh_rx_checks[0]);

const uint16_t HONDA_PARAM_ALT_BRAKE = 1;
const uint16_t HONDA_PARAM_BOSCH_LONG = 2;

int honda_brake = 0;
<<<<<<< HEAD
bool honda_moving = false;
=======
>>>>>>> 51aa86da
bool honda_alt_brake_msg = false;
bool honda_fwd_brake = false;
bool honda_bosch_long = false;
enum {HONDA_N_HW, HONDA_BG_HW, HONDA_BH_HW} honda_hw = HONDA_N_HW;


static uint8_t honda_get_checksum(CAN_FIFOMailBox_TypeDef *to_push) {
  int checksum_byte = GET_LEN(to_push) - 1;
  return (uint8_t)(GET_BYTE(to_push, checksum_byte)) & 0xFU;
}

static uint8_t honda_compute_checksum(CAN_FIFOMailBox_TypeDef *to_push) {
  int len = GET_LEN(to_push);
  uint8_t checksum = 0U;
  unsigned int addr = GET_ADDR(to_push);
  while (addr > 0U) {
    checksum += (addr & 0xFU); addr >>= 4;
  }
  for (int j = 0; j < len; j++) {
    uint8_t byte = GET_BYTE(to_push, j);
    checksum += (byte & 0xFU) + (byte >> 4U);
    if (j == (len - 1)) {
      checksum -= (byte & 0xFU);  // remove checksum in message
    }
  }
  return (8U - checksum) & 0xFU;
}

static uint8_t honda_get_counter(CAN_FIFOMailBox_TypeDef *to_push) {
  int counter_byte = GET_LEN(to_push) - 1;
  return ((uint8_t)(GET_BYTE(to_push, counter_byte)) >> 4U) & 0x3U;
}

static int honda_rx_hook(CAN_FIFOMailBox_TypeDef *to_push) {

  bool valid;
  if (honda_hw == HONDA_BH_HW) {
    valid = addr_safety_check(to_push, honda_bh_rx_checks, HONDA_BH_RX_CHECKS_LEN,
                              honda_get_checksum, honda_compute_checksum, honda_get_counter);
  } else {
    valid = addr_safety_check(to_push, honda_rx_checks, HONDA_RX_CHECKS_LEN,
                              honda_get_checksum, honda_compute_checksum, honda_get_counter);
  }

  bool unsafe_allow_gas = unsafe_mode & UNSAFE_DISABLE_DISENGAGE_ON_GAS;

  if (valid) {
    int addr = GET_ADDR(to_push);
    int len = GET_LEN(to_push);
    int bus = GET_BUS(to_push);

    // sample speed
    if (addr == 0x158) {
      // first 2 bytes
      vehicle_moving = GET_BYTE(to_push, 0) | GET_BYTE(to_push, 1);
    }

    // state machine to enter and exit controls
    // 0x1A6 for the ILX, 0x296 for the Civic Touring
    if ((addr == 0x1A6) || (addr == 0x296)) {
      int button = (GET_BYTE(to_push, 0) & 0xE0) >> 5;
      switch (button) {
        case 2:  // cancel
          controls_allowed = 0;
          break;
        case 3:  // set
        case 4:  // resume
          controls_allowed = 1;
          break;
        default:
          break; // any other button is irrelevant
      }
    }

    // user brake signal on 0x17C reports applied brake from computer brake on accord
    // and crv, which prevents the usual brake safety from working correctly. these
    // cars have a signal on 0x1BE which only detects user's brake being applied so
    // in these cases, this is used instead.
    // most hondas: 0x17C bit 53
    // accord, crv: 0x1BE bit 4
    // exit controls on rising edge of brake press or on brake press when speed > 0
    bool is_user_brake_msg = honda_alt_brake_msg ? ((addr) == 0x1BE) : ((addr) == 0x17C);
    if (is_user_brake_msg) {
      bool brake_pressed = honda_alt_brake_msg ? (GET_BYTE((to_push), 0) & 0x10) : (GET_BYTE((to_push), 6) & 0x20);
<<<<<<< HEAD
      if (brake_pressed && (!brake_pressed_prev || honda_moving)) {
=======
      if (brake_pressed && (!brake_pressed_prev || vehicle_moving)) {
>>>>>>> 51aa86da
        controls_allowed = 0;
      }
      brake_pressed_prev = brake_pressed;
    }

    // exit controls on rising edge of gas press if interceptor (0x201 w/ len = 6)
    // length check because bosch hardware also uses this id (0x201 w/ len = 8)
    if ((addr == 0x201) && (len == 6)) {
      gas_interceptor_detected = 1;
      int gas_interceptor = HONDA_GET_INTERCEPTOR(to_push);
      if (!unsafe_allow_gas && (gas_interceptor > HONDA_GAS_INTERCEPTOR_THRESHOLD) &&
          (gas_interceptor_prev <= HONDA_GAS_INTERCEPTOR_THRESHOLD)) {
        controls_allowed = 0;
      }
      gas_interceptor_prev = gas_interceptor;
    }

    // exit controls on rising edge of gas press if no interceptor
    if (!gas_interceptor_detected) {
      if (addr == 0x17C) {
        bool gas_pressed = GET_BYTE(to_push, 0) != 0;
<<<<<<< HEAD
        if (gas_pressed && !gas_pressed_prev) {
=======
        if (!unsafe_allow_gas && gas_pressed && !gas_pressed_prev) {
>>>>>>> 51aa86da
          controls_allowed = 0;
        }
        gas_pressed_prev = gas_pressed;
      }
    }

    // disable stock Honda AEB in unsafe mode
    if ( !(unsafe_mode & UNSAFE_DISABLE_STOCK_AEB) ) {
      if ((bus == 2) && (addr == 0x1FA)) {
        bool honda_stock_aeb = GET_BYTE(to_push, 3) & 0x20;
        int honda_stock_brake = (GET_BYTE(to_push, 0) << 2) + ((GET_BYTE(to_push, 1) >> 6) & 0x3);

        // Forward AEB when stock braking is higher than openpilot braking
        // only stop forwarding when AEB event is over
        if (!honda_stock_aeb) {
          honda_fwd_brake = false;
        } else if (honda_stock_brake >= honda_brake) {
          honda_fwd_brake = true;
        } else {
          // Leave Honda forward brake as is
        }
      }
    }

    // if steering controls messages are received on the destination bus, it's an indication
    // that the relay might be malfunctioning
    int bus_rdr_car = (honda_hw == HONDA_BH_HW) ? 0 : 2;  // radar bus, car side
    if ((safety_mode_cnt > RELAY_TRNS_TIMEOUT) && ((addr == 0xE4) || (addr == 0x194))) {
      if (((honda_hw != HONDA_N_HW) && (bus == bus_rdr_car)) ||
        ((honda_hw == HONDA_N_HW) && (bus == 0))) {
        relay_malfunction_set();
      }
    }
  }
  return valid;
}

// all commands: gas, brake and steering
// if controls_allowed and no pedals pressed
//     allow all commands up to limit
// else
//     block all commands that produce actuation

static int honda_tx_hook(CAN_FIFOMailBox_TypeDef *to_send) {

  int tx = 1;
  int addr = GET_ADDR(to_send);
  int bus = GET_BUS(to_send);

  if ((honda_hw == HONDA_BG_HW) && !honda_bosch_long) {
    tx = msg_allowed(to_send, HONDA_BG_TX_MSGS, sizeof(HONDA_BG_TX_MSGS)/sizeof(HONDA_BG_TX_MSGS[0]));
  } else if ((honda_hw == HONDA_BG_HW) && honda_bosch_long) {
    tx = msg_allowed(to_send, HONDA_BG_LONG_TX_MSGS, sizeof(HONDA_BG_LONG_TX_MSGS)/sizeof(HONDA_BG_LONG_TX_MSGS[0]));
  } else if ((honda_hw == HONDA_BH_HW) && !honda_bosch_long) {
    tx = msg_allowed(to_send, HONDA_BH_TX_MSGS, sizeof(HONDA_BH_TX_MSGS)/sizeof(HONDA_BH_TX_MSGS[0]));
  } else if ((honda_hw == HONDA_BH_HW) && honda_bosch_long) {
    tx = msg_allowed(to_send, HONDA_BH_LONG_TX_MSGS, sizeof(HONDA_BH_LONG_TX_MSGS)/sizeof(HONDA_BH_LONG_TX_MSGS[0]));
  } else {
    tx = msg_allowed(to_send, HONDA_N_TX_MSGS, sizeof(HONDA_N_TX_MSGS)/sizeof(HONDA_N_TX_MSGS[0]));
  }

  if (relay_malfunction) {
    tx = 0;
  }

  // disallow actuator commands if gas or brake (with vehicle moving) are pressed
  // and the the latching controls_allowed flag is True
<<<<<<< HEAD
  int pedal_pressed = gas_pressed_prev || (gas_interceptor_prev > HONDA_GAS_INTERCEPTOR_THRESHOLD) ||
                      (brake_pressed_prev && honda_moving);
=======
  int pedal_pressed = brake_pressed_prev && vehicle_moving;
  bool unsafe_allow_gas = unsafe_mode & UNSAFE_DISABLE_DISENGAGE_ON_GAS;
  if (!unsafe_allow_gas) {
    pedal_pressed = pedal_pressed || gas_pressed_prev || (gas_interceptor_prev > HONDA_GAS_INTERCEPTOR_THRESHOLD);
  }
>>>>>>> 51aa86da
  bool current_controls_allowed = controls_allowed && !(pedal_pressed);
  int bus_pt = (honda_hw == HONDA_BH_HW)? 1 : 0;

  // BRAKE: safety check (nidec)
  if ((addr == 0x1FA) && (bus == bus_pt)) {
    honda_brake = (GET_BYTE(to_send, 0) << 2) + ((GET_BYTE(to_send, 1) >> 6) & 0x3);
    if (!current_controls_allowed) {
      if (honda_brake != 0) {
        tx = 0;
      }
    }
    if (honda_brake > 255) {
      tx = 0;
    }
    if (honda_fwd_brake) {
      tx = 0;
    }
  }

  // BRAKE/GAS: safety check (bosch)
  if ((addr == 0x1DF) && (bus == bus_pt)) {
    int accel = (GET_BYTE(to_send, 3) << 3) | ((GET_BYTE(to_send, 4) >> 5) & 0x7);
    accel = to_signed(accel, 11);
    if (!current_controls_allowed) {
      if (accel != 0) {
        tx = 0;
      }
    }
    if (accel < HONDA_BOSCH_ACCEL_MIN) {
      tx = 0;
    }

    int gas = (GET_BYTE(to_send, 0) << 8) | GET_BYTE(to_send, 1);
    gas = to_signed(gas, 16);
    if (!current_controls_allowed) {
      if (gas != HONDA_BOSCH_NO_GAS_VALUE) {
        tx = 0;
      }
    }
    if (gas > HONDA_BOSCH_GAS_MAX) {
      tx = 0;
    }
  }

  // STEER: safety check
  if ((addr == 0xE4) || (addr == 0x194)) {
    if (!current_controls_allowed) {
      bool steer_applied = GET_BYTE(to_send, 0) | GET_BYTE(to_send, 1);
      if (steer_applied) {
        tx = 0;
      }
    }
  }

    // Bosch supplemental control check
  if (addr == 0xE5) {
    if ((GET_BYTES_04(to_send) != 0x10800004) || ((GET_BYTES_48(to_send) & 0x00FFFFFF) != 0x0)) {
      tx = 0;
    }
  }

  // GAS: safety check (interceptor)
  if (addr == 0x200) {
    if (!current_controls_allowed) {
      if (GET_BYTE(to_send, 0) || GET_BYTE(to_send, 1)) {
        tx = 0;
      }
    }
  }

  // FORCE CANCEL: safety check only relevant when spamming the cancel button in Bosch HW
  // ensuring that only the cancel button press is sent (VAL 2) when controls are off.
  // This avoids unintended engagements while still allowing resume spam
  if ((addr == 0x296) && !current_controls_allowed && (bus == bus_pt)) {
    if (((GET_BYTE(to_send, 0) >> 5) & 0x7) != 2) {
      tx = 0;
    }
  }

  // 1 allows the message through
  return tx;
}

static void honda_nidec_init(int16_t param) {
  UNUSED(param);
  controls_allowed = false;
  relay_malfunction_reset();
  gas_interceptor_detected = 0;
  honda_hw = HONDA_N_HW;
  honda_alt_brake_msg = false;
  honda_bosch_long = false;
}

static void honda_bosch_giraffe_init(int16_t param) {
  controls_allowed = false;
  relay_malfunction_reset();
  honda_hw = HONDA_BG_HW;
  // Checking for alternate brake override from safety parameter
  honda_alt_brake_msg = GET_FLAG(param, HONDA_PARAM_ALT_BRAKE);
  // radar disabled so allow gas/brakes
  honda_bosch_long = GET_FLAG(param, HONDA_PARAM_BOSCH_LONG);
}

static void honda_bosch_harness_init(int16_t param) {
  controls_allowed = false;
  relay_malfunction_reset();
  honda_hw = HONDA_BH_HW;
  // Checking for alternate brake override from safety parameter
  honda_alt_brake_msg = GET_FLAG(param, HONDA_PARAM_ALT_BRAKE);
  // radar disabled so allow gas/brakes
  honda_bosch_long = GET_FLAG(param, HONDA_PARAM_BOSCH_LONG);
}

static int honda_nidec_fwd_hook(int bus_num, CAN_FIFOMailBox_TypeDef *to_fwd) {
  // fwd from car to camera. also fwd certain msgs from camera to car
  // 0xE4 is steering on all cars except CRV and RDX, 0x194 for CRV and RDX,
  // 0x1FA is brake control, 0x30C is acc hud, 0x33D is lkas hud,
  int bus_fwd = -1;

  if (!relay_malfunction) {
    if (bus_num == 0) {
      bus_fwd = 2;
    }
    if (bus_num == 2) {
      // block stock lkas messages and stock acc messages (if OP is doing ACC)
      int addr = GET_ADDR(to_fwd);
      bool is_lkas_msg = (addr == 0xE4) || (addr == 0x194) || (addr == 0x33D);
      bool is_acc_hud_msg = addr == 0x30C;
      bool is_brake_msg = addr == 0x1FA;
      bool block_fwd = is_lkas_msg || is_acc_hud_msg || (is_brake_msg && !honda_fwd_brake);
      if (!block_fwd) {
        bus_fwd = 0;
      }
    }
  }
  return bus_fwd;
}

static int honda_bosch_fwd_hook(int bus_num, CAN_FIFOMailBox_TypeDef *to_fwd) {
  int bus_fwd = -1;
  int bus_rdr_cam = (honda_hw == HONDA_BH_HW) ? 2 : 1;  // radar bus, camera side
  int bus_rdr_car = (honda_hw == HONDA_BH_HW) ? 0 : 2;  // radar bus, car side

  if (!relay_malfunction) {
    if (bus_num == bus_rdr_car) {
      bus_fwd = bus_rdr_cam;
    }
    if (bus_num == bus_rdr_cam)  {
      int addr = GET_ADDR(to_fwd);
      int is_lkas_msg = (addr == 0xE4) || (addr == 0xE5) || (addr == 0x33D);
      if (!is_lkas_msg) {
        bus_fwd = bus_rdr_car;
      }
    }
  }
  return bus_fwd;
}

const safety_hooks honda_nidec_hooks = {
  .init = honda_nidec_init,
  .rx = honda_rx_hook,
  .tx = honda_tx_hook,
  .tx_lin = nooutput_tx_lin_hook,
  .fwd = honda_nidec_fwd_hook,
  .addr_check = honda_rx_checks,
  .addr_check_len = sizeof(honda_rx_checks) / sizeof(honda_rx_checks[0]),
};

const safety_hooks honda_bosch_giraffe_hooks = {
  .init = honda_bosch_giraffe_init,
  .rx = honda_rx_hook,
  .tx = honda_tx_hook,
  .tx_lin = nooutput_tx_lin_hook,
  .fwd = honda_bosch_fwd_hook,
  .addr_check = honda_rx_checks,
  .addr_check_len = sizeof(honda_rx_checks) / sizeof(honda_rx_checks[0]),
};

const safety_hooks honda_bosch_harness_hooks = {
  .init = honda_bosch_harness_init,
  .rx = honda_rx_hook,
  .tx = honda_tx_hook,
  .tx_lin = nooutput_tx_lin_hook,
  .fwd = honda_bosch_fwd_hook,
  .addr_check = honda_bh_rx_checks,
  .addr_check_len = sizeof(honda_bh_rx_checks) / sizeof(honda_bh_rx_checks[0]),
};<|MERGE_RESOLUTION|>--- conflicted
+++ resolved
@@ -45,10 +45,6 @@
 const uint16_t HONDA_PARAM_BOSCH_LONG = 2;
 
 int honda_brake = 0;
-<<<<<<< HEAD
-bool honda_moving = false;
-=======
->>>>>>> 51aa86da
 bool honda_alt_brake_msg = false;
 bool honda_fwd_brake = false;
 bool honda_bosch_long = false;
@@ -133,11 +129,7 @@
     bool is_user_brake_msg = honda_alt_brake_msg ? ((addr) == 0x1BE) : ((addr) == 0x17C);
     if (is_user_brake_msg) {
       bool brake_pressed = honda_alt_brake_msg ? (GET_BYTE((to_push), 0) & 0x10) : (GET_BYTE((to_push), 6) & 0x20);
-<<<<<<< HEAD
-      if (brake_pressed && (!brake_pressed_prev || honda_moving)) {
-=======
       if (brake_pressed && (!brake_pressed_prev || vehicle_moving)) {
->>>>>>> 51aa86da
         controls_allowed = 0;
       }
       brake_pressed_prev = brake_pressed;
@@ -159,11 +151,7 @@
     if (!gas_interceptor_detected) {
       if (addr == 0x17C) {
         bool gas_pressed = GET_BYTE(to_push, 0) != 0;
-<<<<<<< HEAD
-        if (gas_pressed && !gas_pressed_prev) {
-=======
         if (!unsafe_allow_gas && gas_pressed && !gas_pressed_prev) {
->>>>>>> 51aa86da
           controls_allowed = 0;
         }
         gas_pressed_prev = gas_pressed;
@@ -231,16 +219,11 @@
 
   // disallow actuator commands if gas or brake (with vehicle moving) are pressed
   // and the the latching controls_allowed flag is True
-<<<<<<< HEAD
-  int pedal_pressed = gas_pressed_prev || (gas_interceptor_prev > HONDA_GAS_INTERCEPTOR_THRESHOLD) ||
-                      (brake_pressed_prev && honda_moving);
-=======
   int pedal_pressed = brake_pressed_prev && vehicle_moving;
   bool unsafe_allow_gas = unsafe_mode & UNSAFE_DISABLE_DISENGAGE_ON_GAS;
   if (!unsafe_allow_gas) {
     pedal_pressed = pedal_pressed || gas_pressed_prev || (gas_interceptor_prev > HONDA_GAS_INTERCEPTOR_THRESHOLD);
   }
->>>>>>> 51aa86da
   bool current_controls_allowed = controls_allowed && !(pedal_pressed);
   int bus_pt = (honda_hw == HONDA_BH_HW)? 1 : 0;
 
