--- conflicted
+++ resolved
@@ -16,13 +16,8 @@
 const int TOYOTA_MAX_ACCEL = 1500;        // 1.5 m/s2
 const int TOYOTA_MIN_ACCEL = -3000;       // -3.0 m/s2
 
-<<<<<<< HEAD
-const int TOYOTA_STANDSTILL_THRSLD = 100;  // 1kph
-const int TOYOTA_GAS_INTERCEPTOR_THRSLD = 475;  // ratio between offset and gain from dbc file
-=======
 const int TOYOTA_ISO_MAX_ACCEL = 2000;        // 2.0 m/s2
 const int TOYOTA_ISO_MIN_ACCEL = -3500;       // -3.5 m/s2
->>>>>>> 51aa86da
 
 const int TOYOTA_STANDSTILL_THRSLD = 100;  // 1kph
 
@@ -40,36 +35,17 @@
                                   {0x200, 0, 6}, {0x750, 0, 8}};  // interceptor + Blindspot monitor
 
 AddrCheckStruct toyota_rx_checks[] = {
-<<<<<<< HEAD
-  {.addr = { 0xaa}, .bus = 0, .check_checksum = false, .expected_timestep = 12000U},
-  {.addr = {0x260}, .bus = 0, .check_checksum = true, .expected_timestep = 20000U},
-  {.addr = {0x1D2}, .bus = 0, .check_checksum = true, .expected_timestep = 30000U},
-  {.addr = {0x224, 0x226}, .bus = 0, .check_checksum = false, .expected_timestep = 25000U},
-=======
   {.msg = {{ 0xaa, 0, 8, .check_checksum = false, .expected_timestep = 12000U}}},
   {.msg = {{0x260, 0, 8, .check_checksum = true, .expected_timestep = 20000U}}},
   {.msg = {{0x1D2, 0, 8, .check_checksum = true, .expected_timestep = 30000U}}},
   {.msg = {{0x224, 0, 8, .check_checksum = false, .expected_timestep = 25000U},
            {0x226, 0, 8, .check_checksum = false, .expected_timestep = 25000U}}},
->>>>>>> 51aa86da
 };
 const int TOYOTA_RX_CHECKS_LEN = sizeof(toyota_rx_checks) / sizeof(toyota_rx_checks[0]);
 
 // global actuation limit states
 int toyota_dbc_eps_torque_factor = 100;   // conversion factor for STEER_TORQUE_EPS in %: see dbc file
 
-<<<<<<< HEAD
-// states
-int toyota_desired_torque_last = 0;       // last desired steer torque
-int toyota_rt_torque_last = 0;            // last desired torque for real time check
-uint32_t toyota_ts_last = 0;
-int toyota_cruise_engaged_last = 0;       // cruise state
-bool toyota_moving = false;
-struct sample_t toyota_torque_meas;       // last 3 motor torques produced by the eps
-
-
-=======
->>>>>>> 51aa86da
 static uint8_t toyota_compute_checksum(CAN_FIFOMailBox_TypeDef *to_push) {
   int addr = GET_ADDR(to_push);
   int len = GET_LEN(to_push);
@@ -89,11 +65,8 @@
 
   bool valid = addr_safety_check(to_push, toyota_rx_checks, TOYOTA_RX_CHECKS_LEN,
                                  toyota_get_checksum, toyota_compute_checksum, NULL);
-<<<<<<< HEAD
-=======
   bool unsafe_allow_gas = unsafe_mode & UNSAFE_DISABLE_DISENGAGE_ON_GAS;
 
->>>>>>> 51aa86da
   if (valid && (GET_BUS(to_push) == 0)) {
     int addr = GET_ADDR(to_push);
 
@@ -142,11 +115,7 @@
         int next_byte = i + 1;  // hack to deal with misra 10.8
         speed += (GET_BYTE(to_push, i) << 8) + GET_BYTE(to_push, next_byte) - 0x1a6f;
       }
-<<<<<<< HEAD
-      toyota_moving = ABS(speed / 4) > TOYOTA_STANDSTILL_THRSLD;
-=======
       vehicle_moving = ABS(speed / 4) > TOYOTA_STANDSTILL_THRSLD;
->>>>>>> 51aa86da
     }
 
     // exit controls on rising edge of brake pedal
@@ -154,36 +123,12 @@
     if ((addr == 0x224) || (addr == 0x226)) {
       int byte = (addr == 0x224) ? 0 : 4;
       bool brake_pressed = ((GET_BYTE(to_push, byte) >> 5) & 1) != 0;
-<<<<<<< HEAD
-      if (brake_pressed && (!brake_pressed_prev || toyota_moving)) {
+      if (brake_pressed && (!brake_pressed_prev || vehicle_moving)) {
         controls_allowed = 0;
       }
       brake_pressed_prev = brake_pressed;
     }
 
-    // exit controls on rising edge of interceptor gas press
-    if (addr == 0x201) {
-      gas_interceptor_detected = 1;
-      int gas_interceptor = GET_INTERCEPTOR(to_push);
-      if ((gas_interceptor > TOYOTA_GAS_INTERCEPTOR_THRSLD) &&
-          (gas_interceptor_prev <= TOYOTA_GAS_INTERCEPTOR_THRSLD)) {
-=======
-      if (brake_pressed && (!brake_pressed_prev || vehicle_moving)) {
->>>>>>> 51aa86da
-        controls_allowed = 0;
-      }
-      brake_pressed_prev = brake_pressed;
-    }
-
-<<<<<<< HEAD
-    // exit controls on rising edge of gas press
-    if (addr == 0x2C1) {
-      bool gas_pressed = GET_BYTE(to_push, 6) != 0;
-      if (gas_pressed && !gas_pressed_prev && !gas_interceptor_detected) {
-        controls_allowed = 0;
-      }
-      gas_pressed_prev = gas_pressed;
-=======
     // exit controls on rising edge of interceptor gas press
     if (addr == 0x201) {
       gas_interceptor_detected = 1;
@@ -193,16 +138,11 @@
         controls_allowed = 0;
       }
       gas_interceptor_prev = gas_interceptor;
->>>>>>> 51aa86da
     }
 
     // 0x2E4 is lkas cmd. If it is on bus 0, then relay is unexpectedly closed
     if ((safety_mode_cnt > RELAY_TRNS_TIMEOUT) && (addr == 0x2E4)) {
-<<<<<<< HEAD
-      relay_malfunction = true;
-=======
       relay_malfunction_set();
->>>>>>> 51aa86da
     }
   }
   return valid;
