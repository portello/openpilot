#!/usr/bin/env python3
import unittest
import numpy as np
from panda import Panda
from panda.tests.safety import libpandasafety_py
<<<<<<< HEAD
from panda.tests.safety.common import StdTest, make_msg

MAX_RATE_UP = 10
MAX_RATE_DOWN = 25
MAX_TORQUE = 1500

MAX_ACCEL = 1500
MIN_ACCEL = -3000

MAX_RT_DELTA = 375
RT_INTERVAL = 250000

STANDSTILL_THRESHOLD = 100  # 1kph

MAX_TORQUE_ERROR = 350
INTERCEPTOR_THRESHOLD = 475

TX_MSGS = [[0x283, 0], [0x2E6, 0], [0x2E7, 0], [0x33E, 0], [0x344, 0], [0x365, 0], [0x366, 0], [0x4CB, 0],  # DSU bus 0
           [0x128, 1], [0x141, 1], [0x160, 1], [0x161, 1], [0x470, 1],  # DSU bus 1
           [0x2E4, 0], [0x411, 0], [0x412, 0], [0x343, 0], [0x1D2, 0],  # LKAS + ACC
           [0x200, 0], [0x750, 0]];  # interceptor + blindspot monitor


def twos_comp(val, bits):
  if val >= 0:
    return val
  else:
    return (2**bits) + val

def sign(a):
  if a > 0:
    return 1
  else:
    return -1

def toyota_checksum(msg, addr, len_msg):
  checksum = (len_msg + addr + (addr >> 8))
  for i in range(len_msg):
    if i < 4:
      checksum += (msg.RDLR >> (8 * i))
    else:
      checksum += (msg.RDHR >> (8 * (i - 4)))
  return checksum & 0xff


class TestToyotaSafety(unittest.TestCase):
  @classmethod
  def setUp(cls):
    cls.safety = libpandasafety_py.libpandasafety
    cls.safety.set_safety_hooks(Panda.SAFETY_TOYOTA, 100)
    cls.safety.init_tests_toyota()

  def _set_prev_torque(self, t):
    self.safety.set_toyota_desired_torque_last(t)
    self.safety.set_toyota_rt_torque_last(t)
    self.safety.set_toyota_torque_meas(t, t)

  def _torque_meas_msg(self, torque):
    t = twos_comp(torque, 16)
    to_send = make_msg(0, 0x260)
    to_send[0].RDHR = (t & 0xff00) | ((t & 0xFF) << 16)
    to_send[0].RDHR |= toyota_checksum(to_send[0], 0x260, 8) << 24
    return to_send
=======
import panda.tests.safety.common as common
from panda.tests.safety.common import CANPackerPanda, make_msg, UNSAFE_MODE

MAX_ACCEL = 1.5
MIN_ACCEL = -3.0

ISO_MAX_ACCEL = 2.0
ISO_MIN_ACCEL = -3.5

class TestToyotaSafety(common.PandaSafetyTest, common.InterceptorSafetyTest, \
                       common.TorqueSteeringSafetyTest):

  TX_MSGS = [[0x283, 0], [0x2E6, 0], [0x2E7, 0], [0x33E, 0], [0x344, 0], [0x365, 0], [0x366, 0], [0x4CB, 0],  # DSU bus 0
             [0x128, 1], [0x141, 1], [0x160, 1], [0x161, 1], [0x470, 1],  # DSU bus 1
             [0x2E4, 0], [0x411, 0], [0x412, 0], [0x343, 0], [0x1D2, 0],  # LKAS + ACC
             [0x200, 0], [0x750, 0]]  # interceptor + blindspot monitor
  STANDSTILL_THRESHOLD = 1  # 1kph
  RELAY_MALFUNCTION_ADDR = 0x2E4
  RELAY_MALFUNCTION_BUS = 0
  FWD_BLACKLISTED_ADDRS = {2: [0x2E4, 0x412, 0x191, 0x343]}
  FWD_BUS_LOOKUP = {0: 2, 2: 0}
  INTERCEPTOR_THRESHOLD = 845

  MAX_RATE_UP = 10
  MAX_RATE_DOWN = 25
  MAX_TORQUE = 1500
  MAX_RT_DELTA = 375
  RT_INTERVAL = 250000
  MAX_TORQUE_ERROR = 350
  TORQUE_MEAS_TOLERANCE = 1 # toyota safety adds one to be conversative for rounding

  def setUp(self):
    self.packer = CANPackerPanda("toyota_prius_2017_pt_generated")
    self.safety = libpandasafety_py.libpandasafety
    self.safety.set_safety_hooks(Panda.SAFETY_TOYOTA, 66)
    self.safety.init_tests()

  def _torque_meas_msg(self, torque):
    values = {"STEER_TORQUE_EPS": torque}
    return self.packer.make_can_msg_panda("STEER_TORQUE_SENSOR", 0, values)
>>>>>>> 51aa86da

  def _torque_msg(self, torque):
    values = {"STEER_TORQUE_CMD": torque}
    return self.packer.make_can_msg_panda("STEERING_LKA", 0, values)

  def _accel_msg(self, accel):
<<<<<<< HEAD
    to_send = make_msg(0, 0x343)
    a = twos_comp(accel, 16)
    to_send[0].RDLR = (a & 0xFF) << 8 | (a >> 8)
    return to_send

  def _speed_msg(self, s):
    offset = (0x6f << 8) + 0x1a  # there is a 0x1a6f offset in the signal
    to_send = make_msg(0, 0xaa)
    to_send[0].RDLR = ((s & 0xFF) << 8 | (s >> 8)) + offset
    to_send[0].RDLR += ((s & 0xFF) << 24 | ((s >> 8) << 16)) + (offset << 16)
    to_send[0].RDHR = ((s & 0xFF) << 8 | (s >> 8)) + offset
    to_send[0].RDHR += ((s & 0xFF) << 24 | ((s >> 8) << 16)) + (offset << 16)
    return to_send

  def _brake_msg(self, brake):
    to_send = make_msg(0, 0x226)
    to_send[0].RDHR = brake << 5
    to_send[0].RDHR |= toyota_checksum(to_send[0], 0x226, 8) << 24
    return to_send

  def _send_gas_msg(self, gas):
    to_send = make_msg(0, 0x2C1)
    to_send[0].RDHR = (gas & 0xFF) << 16
    return to_send

  def _send_interceptor_msg(self, gas, addr):
    gas2 = gas * 2
    to_send = make_msg(0, addr, 6)
    to_send[0].RDLR = ((gas & 0xff) << 8) | ((gas & 0xff00) >> 8) | \
                      ((gas2 & 0xff) << 24) | ((gas2 & 0xff00) << 8)
    return to_send

  def _pcm_cruise_msg(self, cruise_on):
    to_send = make_msg(0, 0x1D2)
    to_send[0].RDLR = cruise_on << 5
    to_send[0].RDHR = to_send[0].RDHR | (toyota_checksum(to_send[0], 0x1D2, 8) << 24)
    return to_send

  def test_spam_can_buses(self):
    StdTest.test_spam_can_buses(self, TX_MSGS)

  def test_relay_malfunction(self):
    StdTest.test_relay_malfunction(self, 0x2E4)

  def test_default_controls_not_allowed(self):
    self.assertFalse(self.safety.get_controls_allowed())

  def test_manually_enable_controls_allowed(self):
    StdTest.test_manually_enable_controls_allowed(self)

  def test_enable_control_allowed_from_cruise(self):
    self.safety.safety_rx_hook(self._pcm_cruise_msg(False))
    self.assertFalse(self.safety.get_controls_allowed())
    self.safety.safety_rx_hook(self._pcm_cruise_msg(True))
    self.assertTrue(self.safety.get_controls_allowed())

  def test_disable_control_allowed_from_cruise(self):
    self.safety.set_controls_allowed(1)
    self.safety.safety_rx_hook(self._pcm_cruise_msg(False))
    self.assertFalse(self.safety.get_controls_allowed())

  def test_prev_gas(self):
    for g in range(0, 256):
      self.safety.safety_rx_hook(self._send_gas_msg(g))
      self.assertEqual(True if g > 0 else False, self.safety.get_gas_pressed_prev())
=======
    values = {"ACCEL_CMD": accel}
    return self.packer.make_can_msg_panda("ACC_CONTROL", 0, values)
>>>>>>> 51aa86da

  def _speed_msg(self, s):
    values = {("WHEEL_SPEED_%s"%n): s for n in ["FR", "FL", "RR", "RL"]}
    return self.packer.make_can_msg_panda("WHEEL_SPEEDS", 0, values)

  def _brake_msg(self, pressed):
    values = {"BRAKE_PRESSED": pressed}
    return self.packer.make_can_msg_panda("BRAKE_MODULE", 0, values)

  def _gas_msg(self, pressed):
    cruise_active = self.safety.get_controls_allowed()
    values = {"GAS_RELEASED": not pressed, "CRUISE_ACTIVE": cruise_active}
    return self.packer.make_can_msg_panda("PCM_CRUISE", 0, values)

  def _pcm_status_msg(self, cruise_on):
    values = {"CRUISE_ACTIVE": cruise_on}
    return self.packer.make_can_msg_panda("PCM_CRUISE", 0, values)

<<<<<<< HEAD
  def test_brake_disengage(self):
    StdTest.test_allow_brake_at_zero_speed(self)
    StdTest.test_not_allow_brake_when_moving(self, STANDSTILL_THRESHOLD)

  def test_allow_engage_with_gas_interceptor_pressed(self):
    self.safety.safety_rx_hook(self._send_interceptor_msg(0x1000, 0x201))
    self.safety.set_controls_allowed(1)
    self.safety.safety_rx_hook(self._send_interceptor_msg(0x1000, 0x201))
    self.assertTrue(self.safety.get_controls_allowed())
    self.safety.safety_rx_hook(self._send_interceptor_msg(0, 0x201))
    self.safety.set_gas_interceptor_detected(False)
=======
  # Toyota gas gains are the same
  def _interceptor_msg(self, gas, addr):
    to_send = make_msg(0, addr, 6)
    to_send[0].RDLR = ((gas & 0xff) << 8) | ((gas & 0xff00) >> 8) | \
                      ((gas & 0xff) << 24) | ((gas & 0xff00) << 8)
    return to_send
>>>>>>> 51aa86da

  def test_accel_actuation_limits(self):
    limits = ((MIN_ACCEL, MAX_ACCEL, UNSAFE_MODE.DEFAULT),
              (ISO_MIN_ACCEL, ISO_MAX_ACCEL, UNSAFE_MODE.RAISE_LONGITUDINAL_LIMITS_TO_ISO_MAX))

    for min_accel, max_accel, unsafe_mode in limits:
      for accel in np.arange(min_accel - 1, max_accel + 1, 0.1):
        for controls_allowed in [True, False]:
          self.safety.set_controls_allowed(controls_allowed)
          self.safety.set_unsafe_mode(unsafe_mode)
          if controls_allowed:
            should_tx = int(min_accel*1000) <= int(accel*1000) <= int(max_accel*1000)
          else:
            should_tx = np.isclose(accel, 0, atol=0.0001)
          self.assertEqual(should_tx, self._tx(self._accel_msg(accel)))

  def test_rx_hook(self):
    # checksum checks
    for msg in ["trq", "pcm"]:
      self.safety.set_controls_allowed(1)
      if msg == "trq":
        to_push = self._torque_meas_msg(0)
      if msg == "pcm":
        to_push = self._pcm_status_msg(True)
      self.assertTrue(self._rx(to_push))
      to_push[0].RDHR = 0
      self.assertFalse(self._rx(to_push))
      self.assertFalse(self.safety.get_controls_allowed())

<<<<<<< HEAD
  def test_fwd_hook(self):

    buss = list(range(0x0, 0x3))
    msgs = list(range(0x1, 0x800))

    blocked_msgs = [0x2E4, 0x412, 0x191]
    blocked_msgs += [0x343]
    for b in buss:
      for m in msgs:
        if b == 0:
          fwd_bus = 2
        elif b == 1:
          fwd_bus = -1
        elif b == 2:
          fwd_bus = -1 if m in blocked_msgs else 0

        # assume len 8
        self.assertEqual(fwd_bus, self.safety.safety_fwd_hook(b, make_msg(b, m, 8)))

=======
>>>>>>> 51aa86da

if __name__ == "__main__":
  unittest.main()<|MERGE_RESOLUTION|>--- conflicted
+++ resolved
@@ -3,71 +3,6 @@
 import numpy as np
 from panda import Panda
 from panda.tests.safety import libpandasafety_py
-<<<<<<< HEAD
-from panda.tests.safety.common import StdTest, make_msg
-
-MAX_RATE_UP = 10
-MAX_RATE_DOWN = 25
-MAX_TORQUE = 1500
-
-MAX_ACCEL = 1500
-MIN_ACCEL = -3000
-
-MAX_RT_DELTA = 375
-RT_INTERVAL = 250000
-
-STANDSTILL_THRESHOLD = 100  # 1kph
-
-MAX_TORQUE_ERROR = 350
-INTERCEPTOR_THRESHOLD = 475
-
-TX_MSGS = [[0x283, 0], [0x2E6, 0], [0x2E7, 0], [0x33E, 0], [0x344, 0], [0x365, 0], [0x366, 0], [0x4CB, 0],  # DSU bus 0
-           [0x128, 1], [0x141, 1], [0x160, 1], [0x161, 1], [0x470, 1],  # DSU bus 1
-           [0x2E4, 0], [0x411, 0], [0x412, 0], [0x343, 0], [0x1D2, 0],  # LKAS + ACC
-           [0x200, 0], [0x750, 0]];  # interceptor + blindspot monitor
-
-
-def twos_comp(val, bits):
-  if val >= 0:
-    return val
-  else:
-    return (2**bits) + val
-
-def sign(a):
-  if a > 0:
-    return 1
-  else:
-    return -1
-
-def toyota_checksum(msg, addr, len_msg):
-  checksum = (len_msg + addr + (addr >> 8))
-  for i in range(len_msg):
-    if i < 4:
-      checksum += (msg.RDLR >> (8 * i))
-    else:
-      checksum += (msg.RDHR >> (8 * (i - 4)))
-  return checksum & 0xff
-
-
-class TestToyotaSafety(unittest.TestCase):
-  @classmethod
-  def setUp(cls):
-    cls.safety = libpandasafety_py.libpandasafety
-    cls.safety.set_safety_hooks(Panda.SAFETY_TOYOTA, 100)
-    cls.safety.init_tests_toyota()
-
-  def _set_prev_torque(self, t):
-    self.safety.set_toyota_desired_torque_last(t)
-    self.safety.set_toyota_rt_torque_last(t)
-    self.safety.set_toyota_torque_meas(t, t)
-
-  def _torque_meas_msg(self, torque):
-    t = twos_comp(torque, 16)
-    to_send = make_msg(0, 0x260)
-    to_send[0].RDHR = (t & 0xff00) | ((t & 0xFF) << 16)
-    to_send[0].RDHR |= toyota_checksum(to_send[0], 0x260, 8) << 24
-    return to_send
-=======
 import panda.tests.safety.common as common
 from panda.tests.safety.common import CANPackerPanda, make_msg, UNSAFE_MODE
 
@@ -108,83 +43,14 @@
   def _torque_meas_msg(self, torque):
     values = {"STEER_TORQUE_EPS": torque}
     return self.packer.make_can_msg_panda("STEER_TORQUE_SENSOR", 0, values)
->>>>>>> 51aa86da
 
   def _torque_msg(self, torque):
     values = {"STEER_TORQUE_CMD": torque}
     return self.packer.make_can_msg_panda("STEERING_LKA", 0, values)
 
   def _accel_msg(self, accel):
-<<<<<<< HEAD
-    to_send = make_msg(0, 0x343)
-    a = twos_comp(accel, 16)
-    to_send[0].RDLR = (a & 0xFF) << 8 | (a >> 8)
-    return to_send
-
-  def _speed_msg(self, s):
-    offset = (0x6f << 8) + 0x1a  # there is a 0x1a6f offset in the signal
-    to_send = make_msg(0, 0xaa)
-    to_send[0].RDLR = ((s & 0xFF) << 8 | (s >> 8)) + offset
-    to_send[0].RDLR += ((s & 0xFF) << 24 | ((s >> 8) << 16)) + (offset << 16)
-    to_send[0].RDHR = ((s & 0xFF) << 8 | (s >> 8)) + offset
-    to_send[0].RDHR += ((s & 0xFF) << 24 | ((s >> 8) << 16)) + (offset << 16)
-    return to_send
-
-  def _brake_msg(self, brake):
-    to_send = make_msg(0, 0x226)
-    to_send[0].RDHR = brake << 5
-    to_send[0].RDHR |= toyota_checksum(to_send[0], 0x226, 8) << 24
-    return to_send
-
-  def _send_gas_msg(self, gas):
-    to_send = make_msg(0, 0x2C1)
-    to_send[0].RDHR = (gas & 0xFF) << 16
-    return to_send
-
-  def _send_interceptor_msg(self, gas, addr):
-    gas2 = gas * 2
-    to_send = make_msg(0, addr, 6)
-    to_send[0].RDLR = ((gas & 0xff) << 8) | ((gas & 0xff00) >> 8) | \
-                      ((gas2 & 0xff) << 24) | ((gas2 & 0xff00) << 8)
-    return to_send
-
-  def _pcm_cruise_msg(self, cruise_on):
-    to_send = make_msg(0, 0x1D2)
-    to_send[0].RDLR = cruise_on << 5
-    to_send[0].RDHR = to_send[0].RDHR | (toyota_checksum(to_send[0], 0x1D2, 8) << 24)
-    return to_send
-
-  def test_spam_can_buses(self):
-    StdTest.test_spam_can_buses(self, TX_MSGS)
-
-  def test_relay_malfunction(self):
-    StdTest.test_relay_malfunction(self, 0x2E4)
-
-  def test_default_controls_not_allowed(self):
-    self.assertFalse(self.safety.get_controls_allowed())
-
-  def test_manually_enable_controls_allowed(self):
-    StdTest.test_manually_enable_controls_allowed(self)
-
-  def test_enable_control_allowed_from_cruise(self):
-    self.safety.safety_rx_hook(self._pcm_cruise_msg(False))
-    self.assertFalse(self.safety.get_controls_allowed())
-    self.safety.safety_rx_hook(self._pcm_cruise_msg(True))
-    self.assertTrue(self.safety.get_controls_allowed())
-
-  def test_disable_control_allowed_from_cruise(self):
-    self.safety.set_controls_allowed(1)
-    self.safety.safety_rx_hook(self._pcm_cruise_msg(False))
-    self.assertFalse(self.safety.get_controls_allowed())
-
-  def test_prev_gas(self):
-    for g in range(0, 256):
-      self.safety.safety_rx_hook(self._send_gas_msg(g))
-      self.assertEqual(True if g > 0 else False, self.safety.get_gas_pressed_prev())
-=======
     values = {"ACCEL_CMD": accel}
     return self.packer.make_can_msg_panda("ACC_CONTROL", 0, values)
->>>>>>> 51aa86da
 
   def _speed_msg(self, s):
     values = {("WHEEL_SPEED_%s"%n): s for n in ["FR", "FL", "RR", "RL"]}
@@ -203,26 +69,12 @@
     values = {"CRUISE_ACTIVE": cruise_on}
     return self.packer.make_can_msg_panda("PCM_CRUISE", 0, values)
 
-<<<<<<< HEAD
-  def test_brake_disengage(self):
-    StdTest.test_allow_brake_at_zero_speed(self)
-    StdTest.test_not_allow_brake_when_moving(self, STANDSTILL_THRESHOLD)
-
-  def test_allow_engage_with_gas_interceptor_pressed(self):
-    self.safety.safety_rx_hook(self._send_interceptor_msg(0x1000, 0x201))
-    self.safety.set_controls_allowed(1)
-    self.safety.safety_rx_hook(self._send_interceptor_msg(0x1000, 0x201))
-    self.assertTrue(self.safety.get_controls_allowed())
-    self.safety.safety_rx_hook(self._send_interceptor_msg(0, 0x201))
-    self.safety.set_gas_interceptor_detected(False)
-=======
   # Toyota gas gains are the same
   def _interceptor_msg(self, gas, addr):
     to_send = make_msg(0, addr, 6)
     to_send[0].RDLR = ((gas & 0xff) << 8) | ((gas & 0xff00) >> 8) | \
                       ((gas & 0xff) << 24) | ((gas & 0xff00) << 8)
     return to_send
->>>>>>> 51aa86da
 
   def test_accel_actuation_limits(self):
     limits = ((MIN_ACCEL, MAX_ACCEL, UNSAFE_MODE.DEFAULT),
@@ -252,28 +104,6 @@
       self.assertFalse(self._rx(to_push))
       self.assertFalse(self.safety.get_controls_allowed())
 
-<<<<<<< HEAD
-  def test_fwd_hook(self):
-
-    buss = list(range(0x0, 0x3))
-    msgs = list(range(0x1, 0x800))
-
-    blocked_msgs = [0x2E4, 0x412, 0x191]
-    blocked_msgs += [0x343]
-    for b in buss:
-      for m in msgs:
-        if b == 0:
-          fwd_bus = 2
-        elif b == 1:
-          fwd_bus = -1
-        elif b == 2:
-          fwd_bus = -1 if m in blocked_msgs else 0
-
-        # assume len 8
-        self.assertEqual(fwd_bus, self.safety.safety_fwd_hook(b, make_msg(b, m, 8)))
-
-=======
->>>>>>> 51aa86da
 
 if __name__ == "__main__":
   unittest.main()