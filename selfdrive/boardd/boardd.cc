#include <stdio.h>
#include <time.h>
#include <stdint.h>
#include <stdlib.h>
#include <signal.h>
#include <unistd.h>
#include <sched.h>
#include <sys/cdefs.h>
#include <sys/types.h>
#include <sys/time.h>
#include <sys/resource.h>

#include <assert.h>
#include <pthread.h>

#include <libusb-1.0/libusb.h>

#include "cereal/gen/cpp/car.capnp.h"

#include "common/util.h"
#include "common/messaging.h"
#include "common/params.h"
#include "common/swaglog.h"
#include "common/timing.h"
#include "messaging.hpp"

#include <algorithm>
#include <bitset>

// double the FIFO size
#define RECV_SIZE (0x1000)
#define TIMEOUT 0

#define MAX_IR_POWER 0.5f
#define MIN_IR_POWER 0.0f
#define CUTOFF_GAIN 0.015625f  // iso400
#define SATURATE_GAIN 0.0625f  // iso1600
#define NIBBLE_TO_HEX(n) ((n) < 10 ? (n) + '0' : ((n) - 10) + 'a')
#define VOLTAGE_K 0.091  // LPF gain for 5s tau (dt/tau / (dt/tau + 1))

namespace {

volatile sig_atomic_t do_exit = 0;

struct __attribute__((packed)) timestamp_t {
    uint16_t year;
    uint8_t month;
    uint8_t day;
    uint8_t weekday;
    uint8_t hour;
    uint8_t minute;
    uint8_t second;
};

libusb_context *ctx = NULL;
libusb_device_handle *dev_handle = NULL;
pthread_mutex_t usb_lock;

bool spoofing_started = false;
bool fake_send = false;
bool loopback_can = false;
cereal::HealthData::HwType hw_type = cereal::HealthData::HwType::UNKNOWN;
bool is_pigeon = false;
const uint32_t NO_IGNITION_CNT_MAX = 2 * 60 * 60 * 30;  // turn off charge after 30 hrs
const float VBATT_START_CHARGING = 11.5;
const float VBATT_PAUSE_CHARGING = 11.0;
float voltage_f = 12.5;  // filtered voltage
uint32_t no_ignition_cnt = 0;
bool connected_once = false;
bool ignition_last = false;

bool safety_setter_thread_initialized = false;
pthread_t safety_setter_thread_handle;

bool pigeon_thread_initialized = false;
pthread_t pigeon_thread_handle;

bool pigeon_needs_init;

void pigeon_init();
void *pigeon_thread(void *crap);

void *safety_setter_thread(void *s) {
  // diagnostic only is the default, needed for VIN query
  pthread_mutex_lock(&usb_lock);
  libusb_control_transfer(dev_handle, 0x40, 0xdc, (uint16_t)(cereal::CarParams::SafetyModel::ELM327), 0, NULL, 0, TIMEOUT);
  pthread_mutex_unlock(&usb_lock);

  char *value_vin;
  size_t value_vin_sz = 0;

  // switch to SILENT when CarVin param is read
  while (1) {
    if (do_exit) return NULL;
    const int result = read_db_value("CarVin", &value_vin, &value_vin_sz);
    if (value_vin_sz > 0) {
      // sanity check VIN format
      assert(value_vin_sz == 17);
      break;
    }
    usleep(100*1000);
  }
  LOGW("got CarVin %s", value_vin);
  free(value_vin);

  // VIN query done, stop listening to OBDII
  pthread_mutex_lock(&usb_lock);
  libusb_control_transfer(dev_handle, 0x40, 0xdc, (uint16_t)(cereal::CarParams::SafetyModel::NO_OUTPUT), 0, NULL, 0, TIMEOUT);
  pthread_mutex_unlock(&usb_lock);

  char *value;
  size_t value_sz = 0;

  LOGW("waiting for params to set safety model");
  while (1) {
    if (do_exit) return NULL;

    const int result = read_db_value("CarParams", &value, &value_sz);
    if (value_sz > 0) break;
    usleep(100*1000);
  }
  LOGW("got %d bytes CarParams", value_sz);

  // format for board, make copy due to alignment issues, will be freed on out of scope
  auto amsg = kj::heapArray<capnp::word>((value_sz / sizeof(capnp::word)) + 1);
  memcpy(amsg.begin(), value, value_sz);
  free(value);

  capnp::FlatArrayMessageReader cmsg(amsg);
  cereal::CarParams::Reader car_params = cmsg.getRoot<cereal::CarParams>();

  int safety_model = int(car_params.getSafetyModel());
  auto safety_param = car_params.getSafetyParam();
  LOGW("setting safety model: %d with param %d", safety_model, safety_param);

  pthread_mutex_lock(&usb_lock);

  // set in the mutex to avoid race
  safety_setter_thread_initialized = false;

  libusb_control_transfer(dev_handle, 0x40, 0xdc, safety_model, safety_param, NULL, 0, TIMEOUT);

  pthread_mutex_unlock(&usb_lock);

  return NULL;
}

// must be called before threads or with mutex
bool usb_connect() {
  int err, err2;
  unsigned char hw_query[1] = {0};
  unsigned char fw_sig_buf[128];
  unsigned char fw_sig_hex_buf[16];
  unsigned char serial_buf[16];
  const char *serial;
  int serial_sz = 0;

  ignition_last = false;

  if (dev_handle != NULL){
    libusb_close(dev_handle);
    dev_handle = NULL;
  }

  dev_handle = libusb_open_device_with_vid_pid(ctx, 0xbbaa, 0xddcc);
  if (dev_handle == NULL) { goto fail; }

  err = libusb_set_configuration(dev_handle, 1);
  if (err != 0) { goto fail; }

  err = libusb_claim_interface(dev_handle, 0);
  if (err != 0) { goto fail; }

  if (loopback_can) {
    libusb_control_transfer(dev_handle, 0xc0, 0xe5, 1, 0, NULL, 0, TIMEOUT);
  }

  // get panda fw
  err = libusb_control_transfer(dev_handle, 0xc0, 0xd3, 0, 0, fw_sig_buf, 64, TIMEOUT);
  err2 = libusb_control_transfer(dev_handle, 0xc0, 0xd4, 0, 0, fw_sig_buf + 64, 64, TIMEOUT);
  if ((err == 64) && (err2 == 64)) {
    printf("FW signature read\n");
    write_db_value("PandaFirmware", (const char *)fw_sig_buf, 128);

    for (size_t i = 0; i < 8; i++){
      fw_sig_hex_buf[2*i] = NIBBLE_TO_HEX(fw_sig_buf[i] >> 4);
      fw_sig_hex_buf[2*i+1] = NIBBLE_TO_HEX(fw_sig_buf[i] & 0xF);
    }
    write_db_value("PandaFirmwareHex", (const char *)fw_sig_hex_buf, 16);
  }
  else { goto fail; }

  // get panda serial
  err = libusb_control_transfer(dev_handle, 0xc0, 0xd0, 0, 0, serial_buf, 16, TIMEOUT);

  if (err > 0) {
    serial = (const char *)serial_buf;
    serial_sz = strnlen(serial, err);
    write_db_value("PandaDongleId", serial, serial_sz);
    printf("panda serial: %.*s\n", serial_sz, serial);
  }
  else { goto fail; }

  // power on charging, only the first time. Panda can also change mode and it causes a brief disconneciton
#ifndef __x86_64__
  if (!connected_once) {
    libusb_control_transfer(dev_handle, 0xc0, 0xe6, (uint16_t)(cereal::HealthData::UsbPowerMode::CDP), 0, NULL, 0, TIMEOUT);
  }
#endif
  connected_once = true;

  libusb_control_transfer(dev_handle, 0xc0, 0xc1, 0, 0, hw_query, 1, TIMEOUT);

  hw_type = (cereal::HealthData::HwType)(hw_query[0]);
  is_pigeon = (hw_type == cereal::HealthData::HwType::GREY_PANDA) ||
              (hw_type == cereal::HealthData::HwType::BLACK_PANDA) ||
              (hw_type == cereal::HealthData::HwType::UNO);
  if (is_pigeon) {
    LOGW("panda with gps detected");
    pigeon_needs_init = true;
    if (!pigeon_thread_initialized) {
      err = pthread_create(&pigeon_thread_handle, NULL, pigeon_thread, NULL);
      assert(err == 0);
      pigeon_thread_initialized = true;
    }
  }

  if (hw_type == cereal::HealthData::HwType::UNO){
    // Get time from system
    time_t rawtime;
    time(&rawtime);

    struct tm sys_time;
    gmtime_r(&rawtime, &sys_time);

    // Get time from RTC
    timestamp_t rtc_time;
    libusb_control_transfer(dev_handle, 0xc0, 0xa0, 0, 0, (unsigned char*)&rtc_time, sizeof(rtc_time), TIMEOUT);

    //printf("System: %d-%d-%d\t%d:%d:%d\n", 1900 + sys_time.tm_year, 1 + sys_time.tm_mon, sys_time.tm_mday, sys_time.tm_hour, sys_time.tm_min, sys_time.tm_sec);
    //printf("RTC: %d-%d-%d\t%d:%d:%d\n", rtc_time.year, rtc_time.month, rtc_time.day, rtc_time.hour, rtc_time.minute, rtc_time.second);

    // Update system time from RTC if it looks off, and RTC time is good
    if (1900 + sys_time.tm_year < 2019 && rtc_time.year >= 2019){
      LOGE("System time wrong, setting from RTC");

      struct tm new_time = { 0 };
      new_time.tm_year = rtc_time.year - 1900;
      new_time.tm_mon  = rtc_time.month - 1;
      new_time.tm_mday = rtc_time.day;
      new_time.tm_hour = rtc_time.hour;
      new_time.tm_min  = rtc_time.minute;
      new_time.tm_sec  = rtc_time.second;

      setenv("TZ","UTC",1);
      const struct timeval tv = {mktime(&new_time), 0};
      settimeofday(&tv, 0);
    }
  }

  return true;
fail:
  return false;
}

// must be called before threads or with mutex
void usb_retry_connect() {
  LOG("attempting to connect");
  while (!usb_connect()) { usleep(100*1000); }
  LOGW("connected to board");
}

void handle_usb_issue(int err, const char func[]) {
  LOGE_100("usb error %d \"%s\" in %s", err, libusb_strerror((enum libusb_error)err), func);
  if (err == -4) {
    LOGE("lost connection");
    usb_retry_connect();
  }
  // TODO: check other errors, is simply retrying okay?
}

void can_recv(PubMaster &pm) {
  int err;
  uint32_t data[RECV_SIZE/4];
  int recv;
  uint32_t f1, f2;

  uint64_t start_time = nanos_since_boot();

  // do recv
  pthread_mutex_lock(&usb_lock);

  do {
    err = libusb_bulk_transfer(dev_handle, 0x81, (uint8_t*)data, RECV_SIZE, &recv, TIMEOUT);
    if (err != 0) { handle_usb_issue(err, __func__); }
    if (err == -8) { LOGE_100("overflow got 0x%x", recv); };

    // timeout is okay to exit, recv still happened
    if (err == -7) { break; }
  } while(err != 0);

  pthread_mutex_unlock(&usb_lock);

  // return if length is 0
  if (recv <= 0) {
    return;
  } else if (recv == RECV_SIZE) {
    LOGW("Receive buffer full");
  }

  // create message
  capnp::MallocMessageBuilder msg;
  cereal::Event::Builder event = msg.initRoot<cereal::Event>();
  event.setLogMonoTime(start_time);
  size_t num_msg = recv / 0x10;
  auto canData = event.initCan(num_msg);

  // populate message
  for (int i = 0; i < num_msg; i++) {
    if (data[i*4] & 4) {
      // extended
      canData[i].setAddress(data[i*4] >> 3);
      //printf("got extended: %x\n", data[i*4] >> 3);
    } else {
      // normal
      canData[i].setAddress(data[i*4] >> 21);
    }
    canData[i].setBusTime(data[i*4+1] >> 16);
    int len = data[i*4+1]&0xF;
    canData[i].setDat(kj::arrayPtr((uint8_t*)&data[i*4+2], len));
    canData[i].setSrc((data[i*4+1] >> 4) & 0xff);
  }

  pm.send("can", msg);
}

void can_health(PubMaster &pm) {
  int cnt;
  int err;

  // copied from panda/board/main.c
  struct __attribute__((packed)) health {
    uint32_t uptime;
    uint32_t voltage;
    uint32_t current;
    uint32_t can_rx_errs;
    uint32_t can_send_errs;
    uint32_t can_fwd_errs;
    uint32_t gmlan_send_errs;
    uint32_t faults;
    uint8_t ignition_line;
    uint8_t ignition_can;
    uint8_t controls_allowed;
    uint8_t gas_interceptor_detected;
    uint8_t car_harness_status;
    uint8_t usb_power_mode;
    uint8_t safety_model;
    uint8_t fault_status;
    uint8_t power_save_enabled;
  } health;

  // create message
  capnp::MallocMessageBuilder msg;
  cereal::Event::Builder event = msg.initRoot<cereal::Event>();
  event.setLogMonoTime(nanos_since_boot());
  auto healthData = event.initHealth();

  bool received = false;

  // recv from board
  if (dev_handle != NULL) {
    pthread_mutex_lock(&usb_lock);
    cnt = libusb_control_transfer(dev_handle, 0xc0, 0xd2, 0, 0, (unsigned char*)&health, sizeof(health), TIMEOUT);
    pthread_mutex_unlock(&usb_lock);

    received = (cnt == sizeof(health));
  }

  // No panda connected, send empty health packet
  if (!received){
    healthData.setHwType(cereal::HealthData::HwType::UNKNOWN);
    pm.send("health", msg);
    return;
  }

  if (spoofing_started) {
    health.ignition_line = 1;
  }

  voltage_f = VOLTAGE_K * (health.voltage / 1000.0) + (1.0 - VOLTAGE_K) * voltage_f;  // LPF

  // Make sure CAN buses are live: safety_setter_thread does not work if Panda CAN are silent and there is only one other CAN node
  if (health.safety_model == (uint8_t)(cereal::CarParams::SafetyModel::SILENT)) {
    pthread_mutex_lock(&usb_lock);
    libusb_control_transfer(dev_handle, 0x40, 0xdc, (uint16_t)(cereal::CarParams::SafetyModel::NO_OUTPUT), 0, NULL, 0, TIMEOUT);
    pthread_mutex_unlock(&usb_lock);
  }

  bool ignition = ((health.ignition_line != 0) || (health.ignition_can != 0));

  if (ignition) {
    no_ignition_cnt = 0;
  } else {
    no_ignition_cnt += 1;
  }

#ifndef __x86_64__
  bool cdp_mode = health.usb_power_mode == (uint8_t)(cereal::HealthData::UsbPowerMode::CDP);
  bool no_ignition_exp = no_ignition_cnt > NO_IGNITION_CNT_MAX;
  if ((no_ignition_exp || (voltage_f < VBATT_PAUSE_CHARGING)) && cdp_mode && !ignition) {
    char *disable_power_down = NULL;
    size_t disable_power_down_sz = 0;
<<<<<<< HEAD
    const int result = read_db_value(NULL, "DisablePowerDown", &disable_power_down, &disable_power_down_sz);
=======
    const int result = read_db_value("DisablePowerDown", &disable_power_down, &disable_power_down_sz);
>>>>>>> 51aa86da
    if (disable_power_down_sz != 1 || disable_power_down[0] != '1') {
      printf("TURN OFF CHARGING!\n");
      pthread_mutex_lock(&usb_lock);
      libusb_control_transfer(dev_handle, 0xc0, 0xe6, (uint16_t)(cereal::HealthData::UsbPowerMode::CLIENT), 0, NULL, 0, TIMEOUT);
      pthread_mutex_unlock(&usb_lock);
      printf("POWER DOWN DEVICE\n");
      system("service call power 17 i32 0 i32 1");
    }
    if (disable_power_down) free(disable_power_down);
  }
  if (!no_ignition_exp && (voltage_f > VBATT_START_CHARGING) && !cdp_mode) {
    printf("TURN ON CHARGING!\n");
    pthread_mutex_lock(&usb_lock);
    libusb_control_transfer(dev_handle, 0xc0, 0xe6, (uint16_t)(cereal::HealthData::UsbPowerMode::CDP), 0, NULL, 0, TIMEOUT);
    pthread_mutex_unlock(&usb_lock);
  }
  // set power save state enabled when car is off and viceversa when it's on
  if (ignition && (health.power_save_enabled == 1)) {
    pthread_mutex_lock(&usb_lock);
    libusb_control_transfer(dev_handle, 0xc0, 0xe7, 0, 0, NULL, 0, TIMEOUT);
    pthread_mutex_unlock(&usb_lock);
  }
  if (!ignition && (health.power_save_enabled == 0)) {
    pthread_mutex_lock(&usb_lock);
    libusb_control_transfer(dev_handle, 0xc0, 0xe7, 1, 0, NULL, 0, TIMEOUT);
    pthread_mutex_unlock(&usb_lock);
  }
  // set safety mode to NO_OUTPUT when car is off. ELM327 is an alternative if we want to leverage athenad/connect
  if (!ignition && (health.safety_model != (uint8_t)(cereal::CarParams::SafetyModel::NO_OUTPUT))) {
    pthread_mutex_lock(&usb_lock);
    libusb_control_transfer(dev_handle, 0x40, 0xdc, (uint16_t)(cereal::CarParams::SafetyModel::NO_OUTPUT), 0, NULL, 0, TIMEOUT);
    pthread_mutex_unlock(&usb_lock);
  }
#endif

  // clear VIN, CarParams, and set new safety on car start
  if (ignition && !ignition_last) {
    int result = delete_db_value("CarVin");
    assert((result == 0) || (result == ERR_NO_VALUE));
    result = delete_db_value("CarParams");
    assert((result == 0) || (result == ERR_NO_VALUE));

    if (!safety_setter_thread_initialized) {
      err = pthread_create(&safety_setter_thread_handle, NULL, safety_setter_thread, NULL);
      assert(err == 0);
      safety_setter_thread_initialized = true;
    }
  }

  // Get fan RPM
  uint16_t fan_speed_rpm = 0;

  pthread_mutex_lock(&usb_lock);
  int sz = libusb_control_transfer(dev_handle, 0xc0, 0xb2, 0, 0, (unsigned char*)&fan_speed_rpm, sizeof(fan_speed_rpm), TIMEOUT);
  pthread_mutex_unlock(&usb_lock);

  // Write to rtc once per minute when no ignition present
  if ((hw_type == cereal::HealthData::HwType::UNO) && !ignition && (no_ignition_cnt % 120 == 1)){
    // Get time from system
    time_t rawtime;
    time(&rawtime);

    struct tm sys_time;
    gmtime_r(&rawtime, &sys_time);

    // Write time to RTC if it looks reasonable
    if (1900 + sys_time.tm_year >= 2019){
      pthread_mutex_lock(&usb_lock);
      libusb_control_transfer(dev_handle, 0x40, 0xa1, (uint16_t)(1900 + sys_time.tm_year), 0, NULL, 0, TIMEOUT);
      libusb_control_transfer(dev_handle, 0x40, 0xa2, (uint16_t)(1 + sys_time.tm_mon), 0, NULL, 0, TIMEOUT);
      libusb_control_transfer(dev_handle, 0x40, 0xa3, (uint16_t)sys_time.tm_mday, 0, NULL, 0, TIMEOUT);
      // libusb_control_transfer(dev_handle, 0x40, 0xa4, (uint16_t)(1 + sys_time.tm_wday), 0, NULL, 0, TIMEOUT);
      libusb_control_transfer(dev_handle, 0x40, 0xa5, (uint16_t)sys_time.tm_hour, 0, NULL, 0, TIMEOUT);
      libusb_control_transfer(dev_handle, 0x40, 0xa6, (uint16_t)sys_time.tm_min, 0, NULL, 0, TIMEOUT);
      libusb_control_transfer(dev_handle, 0x40, 0xa7, (uint16_t)sys_time.tm_sec, 0, NULL, 0, TIMEOUT);
      pthread_mutex_unlock(&usb_lock);
    }
  }

  ignition_last = ignition;

  // set fields
  healthData.setUptime(health.uptime);
  healthData.setVoltage(health.voltage);
  healthData.setCurrent(health.current);
  healthData.setIgnitionLine(health.ignition_line);
  healthData.setIgnitionCan(health.ignition_can);
  healthData.setControlsAllowed(health.controls_allowed);
  healthData.setGasInterceptorDetected(health.gas_interceptor_detected);
  healthData.setHasGps(is_pigeon);
  healthData.setCanRxErrs(health.can_rx_errs);
  healthData.setCanSendErrs(health.can_send_errs);
  healthData.setCanFwdErrs(health.can_fwd_errs);
  healthData.setGmlanSendErrs(health.gmlan_send_errs);
  healthData.setHwType(hw_type);
  healthData.setUsbPowerMode(cereal::HealthData::UsbPowerMode(health.usb_power_mode));
  healthData.setSafetyModel(cereal::CarParams::SafetyModel(health.safety_model));
  healthData.setFanSpeedRpm(fan_speed_rpm);
  healthData.setFaultStatus(cereal::HealthData::FaultStatus(health.fault_status));
  healthData.setPowerSaveEnabled((bool)(health.power_save_enabled));

  // Convert faults bitset to capnp list
  std::bitset<sizeof(health.faults) * 8> fault_bits(health.faults);
  auto faults = healthData.initFaults(fault_bits.count());

  size_t i = 0;
  for (size_t f = size_t(cereal::HealthData::FaultType::RELAY_MALFUNCTION);
       f <= size_t(cereal::HealthData::FaultType::REGISTER_DIVERGENT); f++){
    if (fault_bits.test(f)) {
      faults.set(i, cereal::HealthData::FaultType(f));
      i++;
    }
  }
  // send to health
  pm.send("health", msg);

  // send heartbeat back to panda
  pthread_mutex_lock(&usb_lock);
  libusb_control_transfer(dev_handle, 0x40, 0xf3, 1, 0, NULL, 0, TIMEOUT);
  pthread_mutex_unlock(&usb_lock);
}


void can_send(cereal::Event::Reader &event) {
  int err;
  // recv from sendcan
  if (nanos_since_boot() - event.getLogMonoTime() > 1e9) {
    //Older than 1 second. Dont send.
    return;
  }
  int msg_count = event.getSendcan().size();

  uint32_t *send = (uint32_t*)malloc(msg_count*0x10);
  memset(send, 0, msg_count*0x10);

  for (int i = 0; i < msg_count; i++) {
    auto cmsg = event.getSendcan()[i];
    if (cmsg.getAddress() >= 0x800) {
      // extended
      send[i*4] = (cmsg.getAddress() << 3) | 5;
    } else {
      // normal
      send[i*4] = (cmsg.getAddress() << 21) | 1;
    }
    assert(cmsg.getDat().size() <= 8);
    send[i*4+1] = cmsg.getDat().size() | (cmsg.getSrc() << 4);
    memcpy(&send[i*4+2], cmsg.getDat().begin(), cmsg.getDat().size());
  }

  // send to board
  int sent;
  pthread_mutex_lock(&usb_lock);

  if (!fake_send) {
    do {
      // Try sending can messages. If the receive buffer on the panda is full it will NAK
      // and libusb will try again. After 5ms, it will time out. We will drop the messages.
      err = libusb_bulk_transfer(dev_handle, 3, (uint8_t*)send, msg_count*0x10, &sent, 5);
      if (err == LIBUSB_ERROR_TIMEOUT) {
        LOGW("Transmit buffer full");
        break;
      } else if (err != 0 || msg_count*0x10 != sent) {
        LOGW("Error");
        handle_usb_issue(err, __func__);
      }
    } while(err != 0);
  }

  pthread_mutex_unlock(&usb_lock);

  // done
  free(send);
}

// **** threads ****

void *can_send_thread(void *crap) {
  LOGD("start send thread");

  Context * context = Context::create();
  SubSocket * subscriber = SubSocket::create(context, "sendcan");
  assert(subscriber != NULL);

  // run as fast as messages come in
  while (!do_exit) {
    Message * msg = subscriber->receive();

    if (msg){
      auto amsg = kj::heapArray<capnp::word>((msg->getSize() / sizeof(capnp::word)) + 1);
      memcpy(amsg.begin(), msg->getData(), msg->getSize());

      capnp::FlatArrayMessageReader cmsg(amsg);
      cereal::Event::Reader event = cmsg.getRoot<cereal::Event>();
      can_send(event);
      delete msg;
    }
  }

  delete subscriber;
  delete context;

  return NULL;
}

void *can_recv_thread(void *crap) {
  LOGD("start recv thread");

  // can = 8006
  PubMaster pm({"can"});

  // run at 100hz
  const uint64_t dt = 10000000ULL;
  uint64_t next_frame_time = nanos_since_boot() + dt;

  while (!do_exit) {
    can_recv(pm);

    uint64_t cur_time = nanos_since_boot();
    int64_t remaining = next_frame_time - cur_time;
    if (remaining > 0){
      useconds_t sleep = remaining / 1000;
      usleep(sleep);
    } else {
      LOGW("missed cycle");
      next_frame_time = cur_time;
    }

    next_frame_time += dt;
  }
  return NULL;
}

void *can_health_thread(void *crap) {
  LOGD("start health thread");
  // health = 8011
  PubMaster pm({"health"});

  // run at 2hz
  while (!do_exit) {
    can_health(pm);
    usleep(500*1000);
  }

  return NULL;
}

void *hardware_control_thread(void *crap) {
  LOGD("start hardware control thread");
  SubMaster sm({"thermal", "frontFrame"});

  // Wait for hardware type to be set.
  while (hw_type == cereal::HealthData::HwType::UNKNOWN){
    usleep(100*1000);
  }
  // Only control fan speed on UNO
  if (hw_type != cereal::HealthData::HwType::UNO) return NULL;


  uint64_t last_front_frame_t = 0;
  uint16_t prev_fan_speed = 999;
  uint16_t ir_pwr = 0;
  uint16_t prev_ir_pwr = 999;
  unsigned int cnt = 0;

  while (!do_exit) {
    cnt++;
    sm.update(1000);
    if (sm.updated("thermal")){
      uint16_t fan_speed = sm["thermal"].getThermal().getFanSpeed();
      if (fan_speed != prev_fan_speed || cnt % 100 == 0){
        pthread_mutex_lock(&usb_lock);
        libusb_control_transfer(dev_handle, 0x40, 0xb1, fan_speed, 0, NULL, 0, TIMEOUT);
        pthread_mutex_unlock(&usb_lock);

        prev_fan_speed = fan_speed;
      }
    }
    if (sm.updated("frontFrame")){
      auto event = sm["frontFrame"];
      float cur_front_gain = event.getFrontFrame().getGainFrac();
      last_front_frame_t = event.getLogMonoTime();

      if (cur_front_gain <= CUTOFF_GAIN) {
        ir_pwr = 100.0 * MIN_IR_POWER;
      } else if (cur_front_gain > SATURATE_GAIN) {
        ir_pwr = 100.0 * MAX_IR_POWER;
      } else {
        ir_pwr = 100.0 * (MIN_IR_POWER + ((cur_front_gain - CUTOFF_GAIN) * (MAX_IR_POWER - MIN_IR_POWER) / (SATURATE_GAIN - CUTOFF_GAIN)));
      }
    }
    // Disable ir_pwr on front frame timeout
    uint64_t cur_t = nanos_since_boot();
    if (cur_t - last_front_frame_t > 1e9){
      ir_pwr = 0;
    }

    if (ir_pwr != prev_ir_pwr || cnt % 100 == 0 || ir_pwr >= 50.0){
      pthread_mutex_lock(&usb_lock);
      libusb_control_transfer(dev_handle, 0x40, 0xb0, ir_pwr, 0, NULL, 0, TIMEOUT);
      pthread_mutex_unlock(&usb_lock);
      prev_ir_pwr = ir_pwr;
    }

  }

  return NULL;
}

#define pigeon_send(x) _pigeon_send(x, sizeof(x)-1)

void hexdump(unsigned char *d, int l) {
  for (int i = 0; i < l; i++) {
    if (i!=0 && i%0x10 == 0) printf("\n");
    printf("%2.2X ", d[i]);
  }
  printf("\n");
}

void _pigeon_send(const char *dat, int len) {
  int sent;
  unsigned char a[0x20];
  int err;
  a[0] = 1;
  for (int i=0; i<len; i+=0x20) {
    int ll = std::min(0x20, len-i);
    memcpy(&a[1], &dat[i], ll);
    pthread_mutex_lock(&usb_lock);
    err = libusb_bulk_transfer(dev_handle, 2, a, ll+1, &sent, TIMEOUT);
    if (err < 0) { handle_usb_issue(err, __func__); }
    /*assert(err == 0);
    assert(sent == ll+1);*/
    //hexdump(a, ll+1);
    pthread_mutex_unlock(&usb_lock);
  }
}

void pigeon_set_power(int power) {
  pthread_mutex_lock(&usb_lock);
  int err = libusb_control_transfer(dev_handle, 0xc0, 0xd9, power, 0, NULL, 0, TIMEOUT);
  if (err < 0) { handle_usb_issue(err, __func__); }
  pthread_mutex_unlock(&usb_lock);
}

void pigeon_set_baud(int baud) {
  int err;
  pthread_mutex_lock(&usb_lock);
  err = libusb_control_transfer(dev_handle, 0xc0, 0xe2, 1, 0, NULL, 0, TIMEOUT);
  if (err < 0) { handle_usb_issue(err, __func__); }
  err = libusb_control_transfer(dev_handle, 0xc0, 0xe4, 1, baud/300, NULL, 0, TIMEOUT);
  if (err < 0) { handle_usb_issue(err, __func__); }
  pthread_mutex_unlock(&usb_lock);
}

void pigeon_init() {
  usleep(1000*1000);
  LOGW("panda GPS start");

  // power off pigeon
  pigeon_set_power(0);
  usleep(100*1000);

  // 9600 baud at init
  pigeon_set_baud(9600);

  // power on pigeon
  pigeon_set_power(1);
  usleep(500*1000);

  // baud rate upping
  pigeon_send("\x24\x50\x55\x42\x58\x2C\x34\x31\x2C\x31\x2C\x30\x30\x30\x37\x2C\x30\x30\x30\x33\x2C\x34\x36\x30\x38\x30\x30\x2C\x30\x2A\x31\x35\x0D\x0A");
  usleep(100*1000);

  // set baud rate to 460800
  pigeon_set_baud(460800);
  usleep(100*1000);

  // init from ubloxd
  // To generate this data, run test/ubloxd.py with the print statements enabled in the write function in panda/python/serial.py
  pigeon_send("\xB5\x62\x06\x00\x14\x00\x03\xFF\x00\x00\x00\x00\x00\x00\x00\x00\x00\x00\x01\x00\x01\x00\x00\x00\x00\x00\x1E\x7F");
  pigeon_send("\xB5\x62\x06\x3E\x00\x00\x44\xD2");
  pigeon_send("\xB5\x62\x06\x00\x14\x00\x00\xFF\x00\x00\x00\x00\x00\x00\x00\x00\x00\x00\x00\x00\x00\x00\x00\x00\x00\x00\x19\x35");
  pigeon_send("\xB5\x62\x06\x00\x14\x00\x01\x00\x00\x00\xC0\x08\x00\x00\x00\x08\x07\x00\x01\x00\x01\x00\x00\x00\x00\x00\xF4\x80");
  pigeon_send("\xB5\x62\x06\x00\x14\x00\x04\xFF\x00\x00\x00\x00\x00\x00\x00\x00\x00\x00\x00\x00\x00\x00\x00\x00\x00\x00\x1D\x85");
  pigeon_send("\xB5\x62\x06\x00\x00\x00\x06\x18");
  pigeon_send("\xB5\x62\x06\x00\x01\x00\x01\x08\x22");
  pigeon_send("\xB5\x62\x06\x00\x01\x00\x02\x09\x23");
  pigeon_send("\xB5\x62\x06\x00\x01\x00\x03\x0A\x24");
  pigeon_send("\xB5\x62\x06\x08\x06\x00\x64\x00\x01\x00\x00\x00\x79\x10");
  pigeon_send("\xB5\x62\x06\x24\x24\x00\x05\x00\x04\x03\x00\x00\x00\x00\x00\x00\x00\x00\x00\x00\x00\x00\x00\x00\x00\x00\x00\x00\x00\x00\x00\x00\x00\x00\x00\x00\x00\x00\x00\x00\x00\x00\x5A\x63");
  pigeon_send("\xB5\x62\x06\x1E\x14\x00\x00\x00\x00\x00\x01\x03\x00\x00\x00\x00\x00\x00\x00\x00\x00\x00\x00\x00\x00\x00\x3C\x37");
  pigeon_send("\xB5\x62\x06\x24\x00\x00\x2A\x84");
  pigeon_send("\xB5\x62\x06\x23\x00\x00\x29\x81");
  pigeon_send("\xB5\x62\x06\x1E\x00\x00\x24\x72");
  pigeon_send("\xB5\x62\x06\x01\x03\x00\x01\x07\x01\x13\x51");
  pigeon_send("\xB5\x62\x06\x01\x03\x00\x02\x15\x01\x22\x70");
  pigeon_send("\xB5\x62\x06\x01\x03\x00\x02\x13\x01\x20\x6C");
  pigeon_send("\xB5\x62\x06\x01\x03\x00\x0A\x09\x01\x1E\x70");

  LOGW("panda GPS on");
}

static void pigeon_publish_raw(PubMaster &pm, unsigned char *dat, int alen) {
  // create message
  capnp::MallocMessageBuilder msg;
  cereal::Event::Builder event = msg.initRoot<cereal::Event>();
  event.setLogMonoTime(nanos_since_boot());
  auto ublox_raw = event.initUbloxRaw(alen);
  memcpy(ublox_raw.begin(), dat, alen);

  pm.send("ubloxRaw", msg);
}


void *pigeon_thread(void *crap) {
  // ubloxRaw = 8042
  PubMaster pm({"ubloxRaw"});

  // run at ~100hz
  unsigned char dat[0x1000];
  uint64_t cnt = 0;
  while (!do_exit) {
    if (pigeon_needs_init) {
      pigeon_needs_init = false;
      pigeon_init();
    }
    int alen = 0;
    while (alen < 0xfc0) {
      pthread_mutex_lock(&usb_lock);
      int len = libusb_control_transfer(dev_handle, 0xc0, 0xe0, 1, 0, dat+alen, 0x40, TIMEOUT);
      if (len < 0) { handle_usb_issue(len, __func__); }
      pthread_mutex_unlock(&usb_lock);
      if (len <= 0) break;

      //printf("got %d\n", len);
      alen += len;
    }
    if (alen > 0) {
      if (dat[0] == (char)0x00){
        LOGW("received invalid ublox message, resetting panda GPS");
        pigeon_init();
      } else {
        pigeon_publish_raw(pm, dat, alen);
      }
    }

    // 10ms
    usleep(10*1000);
    cnt++;
  }
  return NULL;
}

}

int main() {
  int err;
  LOGW("starting boardd");

  // set process priority
  err = set_realtime_priority(4);
  LOG("setpriority returns %d", err);

  // check the environment
  if (getenv("STARTED")) {
    spoofing_started = true;
  }

  if (getenv("FAKESEND")) {
    fake_send = true;
  }

  if (getenv("BOARDD_LOOPBACK")){
    loopback_can = true;
  }

  err = pthread_mutex_init(&usb_lock, NULL);
  assert(err == 0);

  // init libusb
  err = libusb_init(&ctx);
  assert(err == 0);

#if LIBUSB_API_VERSION >= 0x01000106
  libusb_set_option(ctx, LIBUSB_OPTION_LOG_LEVEL, LIBUSB_LOG_LEVEL_INFO);
#else
  libusb_set_debug(ctx, 3);
#endif

  pthread_t can_health_thread_handle;
  err = pthread_create(&can_health_thread_handle, NULL,
                       can_health_thread, NULL);
  assert(err == 0);

  // connect to the board
  pthread_mutex_lock(&usb_lock);
  usb_retry_connect();
  pthread_mutex_unlock(&usb_lock);

  // create threads
  pthread_t can_send_thread_handle;
  err = pthread_create(&can_send_thread_handle, NULL,
                       can_send_thread, NULL);
  assert(err == 0);

  pthread_t can_recv_thread_handle;
  err = pthread_create(&can_recv_thread_handle, NULL,
                       can_recv_thread, NULL);
  assert(err == 0);

  pthread_t hardware_control_thread_handle;
  err = pthread_create(&hardware_control_thread_handle, NULL,
                       hardware_control_thread, NULL);
  assert(err == 0);

  // join threads

  err = pthread_join(can_recv_thread_handle, NULL);
  assert(err == 0);

  err = pthread_join(can_send_thread_handle, NULL);
  assert(err == 0);

  err = pthread_join(can_health_thread_handle, NULL);
  assert(err == 0);

  //while (!do_exit) usleep(1000);

  // destruct libusb

  libusb_close(dev_handle);
  libusb_exit(ctx);
}<|MERGE_RESOLUTION|>--- conflicted
+++ resolved
@@ -410,11 +410,7 @@
   if ((no_ignition_exp || (voltage_f < VBATT_PAUSE_CHARGING)) && cdp_mode && !ignition) {
     char *disable_power_down = NULL;
     size_t disable_power_down_sz = 0;
-<<<<<<< HEAD
-    const int result = read_db_value(NULL, "DisablePowerDown", &disable_power_down, &disable_power_down_sz);
-=======
     const int result = read_db_value("DisablePowerDown", &disable_power_down, &disable_power_down_sz);
->>>>>>> 51aa86da
     if (disable_power_down_sz != 1 || disable_power_down[0] != '1') {
       printf("TURN OFF CHARGING!\n");
       pthread_mutex_lock(&usb_lock);
