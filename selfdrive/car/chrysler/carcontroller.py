from selfdrive.car import apply_toyota_steer_torque_limits
from selfdrive.car.chrysler.chryslercan import create_lkas_hud, create_lkas_command, \
                                               create_wheel_buttons
from selfdrive.car.chrysler.values import CAR, SteerLimitParams
from opendbc.can.packer import CANPacker

class CarController():
  def __init__(self, dbc_name, CP, VM):
<<<<<<< HEAD
    self.braking = False
=======
>>>>>>> 51aa86da
    self.apply_steer_last = 0
    self.ccframe = 0
    self.prev_frame = -1
    self.hud_count = 0
    self.car_fingerprint = CP.carFingerprint
    self.alert_active = False
    self.gone_fast_yet = False
    self.steer_rate_limited = False

    self.packer = CANPacker(dbc_name)


  def update(self, enabled, CS, actuators, pcm_cancel_cmd, hud_alert):
    # this seems needed to avoid steering faults and to force the sync with the EPS counter
    frame = CS.lkas_counter
    if self.prev_frame == frame:
      return []

    # *** compute control surfaces ***
    # steer torque
    new_steer = actuators.steer * SteerLimitParams.STEER_MAX
    apply_steer = apply_toyota_steer_torque_limits(new_steer, self.apply_steer_last,
                                                   CS.out.steeringTorqueEps, SteerLimitParams)
    self.steer_rate_limited = new_steer != apply_steer

    moving_fast = CS.out.vEgo > CS.CP.minSteerSpeed  # for status message
    if CS.out.vEgo > (CS.CP.minSteerSpeed - 0.5):  # for command high bit
      self.gone_fast_yet = True
    elif self.car_fingerprint in (CAR.PACIFICA_2019_HYBRID, CAR.JEEP_CHEROKEE_2019):
      if CS.out.vEgo < (CS.CP.minSteerSpeed - 3.0):
        self.gone_fast_yet = False  # < 14.5m/s stock turns off this bit, but fine down to 13.5
    lkas_active = moving_fast and enabled

    if not lkas_active:
      apply_steer = 0

    self.apply_steer_last = apply_steer

    can_sends = []

    #*** control msgs ***

    if pcm_cancel_cmd:
      # TODO: would be better to start from frame_2b3
      new_msg = create_wheel_buttons(self.packer, self.ccframe, cancel=True)
      can_sends.append(new_msg)

    # LKAS_HEARTBIT is forwarded by Panda so no need to send it here.
    # frame is 100Hz (0.01s period)
    if (self.ccframe % 25 == 0):  # 0.25s period
      if (CS.lkas_car_model != -1):
        new_msg = create_lkas_hud(
            self.packer, CS.out.gearShifter, lkas_active, hud_alert,
            self.hud_count, CS.lkas_car_model)
        can_sends.append(new_msg)
        self.hud_count += 1

    new_msg = create_lkas_command(self.packer, int(apply_steer), self.gone_fast_yet, frame)
    can_sends.append(new_msg)

    self.ccframe += 1
    self.prev_frame = frame

    return can_sends<|MERGE_RESOLUTION|>--- conflicted
+++ resolved
@@ -6,10 +6,6 @@
 
 class CarController():
   def __init__(self, dbc_name, CP, VM):
-<<<<<<< HEAD
-    self.braking = False
-=======
->>>>>>> 51aa86da
     self.apply_steer_last = 0
     self.ccframe = 0
     self.prev_frame = -1
