from cereal import car
from selfdrive.car import make_can_msg


GearShifter = car.CarState.GearShifter
VisualAlert = car.CarControl.HUDControl.VisualAlert

<<<<<<< HEAD
def calc_checksum(data):
  """This function does not want the checksum byte in the input data.

  jeep chrysler canbus checksum from http://illmatics.com/Remote%20Car%20Hacking.pdf
  """
  checksum = 0xFF
  for curr in data[:-1]:
    shift = 0x80
    for i in range(0, 8):
      bit_sum = curr & shift
      temp_chk = checksum & 0x80
      if (bit_sum != 0):
        bit_sum = 0x1C
        if (temp_chk != 0):
          bit_sum = 1
        checksum = checksum << 1
        temp_chk = checksum | 1
        bit_sum ^= temp_chk
      else:
        if (temp_chk != 0):
          bit_sum = 0x1D
        checksum = checksum << 1
        bit_sum ^= checksum
      checksum = bit_sum
      shift = shift >> 1
  return ~checksum & 0xFF


=======
>>>>>>> 51aa86da
def create_lkas_hud(packer, gear, lkas_active, hud_alert, hud_count, lkas_car_model):
  # LKAS_HUD 0x2a6 (678) Controls what lane-keeping icon is displayed.

  if hud_alert == VisualAlert.steerRequired:
    msg = b'\x00\x00\x00\x03\x00\x00\x00\x00'
    return make_can_msg(0x2a6, msg, 0)

  color = 1  # default values are for park or neutral in 2017 are 0 0, but trying 1 1 for 2019
  lines = 1
  alerts = 0

  if hud_count < (1 * 4):  # first 3 seconds, 4Hz
    alerts = 1
  # CAR.PACIFICA_2018_HYBRID and CAR.PACIFICA_2019_HYBRID
  # had color = 1 and lines = 1 but trying 2017 hybrid style for now.
  if gear in (GearShifter.drive, GearShifter.reverse, GearShifter.low):
    if lkas_active:
      color = 2  # control active, display green.
      lines = 6
    else:
      color = 1  # control off, display white.
      lines = 1

  values = {
    "LKAS_ICON_COLOR": color,  # byte 0, last 2 bits
    "CAR_MODEL": lkas_car_model,  # byte 1
    "LKAS_LANE_LINES": lines,  # byte 2, last 4 bits
    "LKAS_ALERTS": alerts,  # byte 3, last 4 bits
    }

  return packer.make_can_msg("LKAS_HUD", 0, values)  # 0x2a6


def create_lkas_command(packer, apply_steer, moving_fast, frame):
  # LKAS_COMMAND 0x292 (658) Lane-keeping signal to turn the wheel.
  values = {
    "LKAS_STEERING_TORQUE": apply_steer,
    "LKAS_HIGH_TORQUE": int(moving_fast),
    "COUNTER": frame % 0x10,
  }
<<<<<<< HEAD

  dat = packer.make_can_msg("LKAS_COMMAND", 0, values)[2]
  checksum = calc_checksum(dat)

  values["CHECKSUM"] = checksum
=======
>>>>>>> 51aa86da
  return packer.make_can_msg("LKAS_COMMAND", 0, values)


def create_wheel_buttons(packer, frame, cancel=False):
  # WHEEL_BUTTONS (571) Message sent to cancel ACC.
<<<<<<< HEAD
  start = b"\x01"  # acc cancel set
  counter = (frame % 10) << 4
  dat = start + counter.to_bytes(1, 'little') + b"\x00"
  dat = dat[:-1] + calc_checksum(dat).to_bytes(1, 'little')
  return make_can_msg(0x23b, dat, 0)
=======
  values = {
    "ACC_CANCEL": cancel,
    "COUNTER": frame % 10
  }
  return packer.make_can_msg("WHEEL_BUTTONS", 0, values)
>>>>>>> 51aa86da
<|MERGE_RESOLUTION|>--- conflicted
+++ resolved
@@ -5,37 +5,6 @@
 GearShifter = car.CarState.GearShifter
 VisualAlert = car.CarControl.HUDControl.VisualAlert
 
-<<<<<<< HEAD
-def calc_checksum(data):
-  """This function does not want the checksum byte in the input data.
-
-  jeep chrysler canbus checksum from http://illmatics.com/Remote%20Car%20Hacking.pdf
-  """
-  checksum = 0xFF
-  for curr in data[:-1]:
-    shift = 0x80
-    for i in range(0, 8):
-      bit_sum = curr & shift
-      temp_chk = checksum & 0x80
-      if (bit_sum != 0):
-        bit_sum = 0x1C
-        if (temp_chk != 0):
-          bit_sum = 1
-        checksum = checksum << 1
-        temp_chk = checksum | 1
-        bit_sum ^= temp_chk
-      else:
-        if (temp_chk != 0):
-          bit_sum = 0x1D
-        checksum = checksum << 1
-        bit_sum ^= checksum
-      checksum = bit_sum
-      shift = shift >> 1
-  return ~checksum & 0xFF
-
-
-=======
->>>>>>> 51aa86da
 def create_lkas_hud(packer, gear, lkas_active, hud_alert, hud_count, lkas_car_model):
   # LKAS_HUD 0x2a6 (678) Controls what lane-keeping icon is displayed.
 
@@ -76,29 +45,13 @@
     "LKAS_HIGH_TORQUE": int(moving_fast),
     "COUNTER": frame % 0x10,
   }
-<<<<<<< HEAD
-
-  dat = packer.make_can_msg("LKAS_COMMAND", 0, values)[2]
-  checksum = calc_checksum(dat)
-
-  values["CHECKSUM"] = checksum
-=======
->>>>>>> 51aa86da
   return packer.make_can_msg("LKAS_COMMAND", 0, values)
 
 
 def create_wheel_buttons(packer, frame, cancel=False):
   # WHEEL_BUTTONS (571) Message sent to cancel ACC.
-<<<<<<< HEAD
-  start = b"\x01"  # acc cancel set
-  counter = (frame % 10) << 4
-  dat = start + counter.to_bytes(1, 'little') + b"\x00"
-  dat = dat[:-1] + calc_checksum(dat).to_bytes(1, 'little')
-  return make_can_msg(0x23b, dat, 0)
-=======
   values = {
     "ACC_CANCEL": cancel,
     "COUNTER": frame % 10
   }
-  return packer.make_can_msg("WHEEL_BUTTONS", 0, values)
->>>>>>> 51aa86da
+  return packer.make_can_msg("WHEEL_BUTTONS", 0, values)