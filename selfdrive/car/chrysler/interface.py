#!/usr/bin/env python3
from cereal import car
<<<<<<< HEAD
from selfdrive.config import Conversions as CV
from selfdrive.controls.lib.drive_helpers import EventTypes as ET, create_event
=======
>>>>>>> 51aa86da
from selfdrive.car.chrysler.values import Ecu, ECU_FINGERPRINT, CAR, FINGERPRINTS
from selfdrive.car import STD_CARGO_KG, scale_rot_inertia, scale_tire_stiffness, is_ecu_disconnected, gen_empty_fingerprint
from selfdrive.car.interfaces import CarInterfaceBase

<<<<<<< HEAD
class CarInterface(CarInterfaceBase):

=======

class CarInterface(CarInterfaceBase):
>>>>>>> 51aa86da
  @staticmethod
  def compute_gb(accel, speed):
    return float(accel) / 3.0

  @staticmethod
  def get_params(candidate, fingerprint=gen_empty_fingerprint(), has_relay=False, car_fw=[]):
    ret = CarInterfaceBase.get_std_params(candidate, fingerprint, has_relay)
    ret.carName = "chrysler"
    ret.safetyModel = car.CarParams.SafetyModel.chrysler

<<<<<<< HEAD
=======
    # Chrysler port is a community feature, since we don't own one to test
    ret.communityFeature = True

>>>>>>> 51aa86da
    # Speed conversion:              20, 45 mph
    ret.wheelbase = 3.089  # in meters for Pacifica Hybrid 2017
    ret.steerRatio = 16.2 # Pacifica Hybrid 2017
    ret.mass = 2858. + STD_CARGO_KG  # kg curb weight Pacifica Hybrid 2017
    ret.lateralTuning.pid.kpBP, ret.lateralTuning.pid.kiBP = [[9., 20.], [9., 20.]]
    ret.lateralTuning.pid.kpV, ret.lateralTuning.pid.kiV = [[0.15, 0.30], [0.03, 0.05]]
    ret.lateralTuning.pid.kf = 0.00006   # full torque for 10 deg at 80mph means 0.00007818594
    ret.steerActuatorDelay = 0.1
    ret.steerRateCost = 0.7
    ret.steerLimitTimer = 0.4

    if candidate in (CAR.JEEP_CHEROKEE, CAR.JEEP_CHEROKEE_2019):
      ret.wheelbase = 2.91  # in meters
      ret.steerRatio = 12.7
      ret.steerActuatorDelay = 0.2  # in seconds

    ret.centerToFront = ret.wheelbase * 0.44

    ret.minSteerSpeed = 3.8  # m/s
<<<<<<< HEAD
    if candidate in (CAR.PACIFICA_2019_HYBRID, CAR.JEEP_CHEROKEE_2019):
=======
    if candidate in (CAR.PACIFICA_2019_HYBRID, CAR.PACIFICA_2020, CAR.JEEP_CHEROKEE_2019):
>>>>>>> 51aa86da
      # TODO allow 2019 cars to steer down to 13 m/s if already engaged.
      ret.minSteerSpeed = 17.5  # m/s 17 on the way up, 13 on the way down once engaged.

    # starting with reasonable value for civic and scaling by mass and wheelbase
    ret.rotationalInertia = scale_rot_inertia(ret.mass, ret.wheelbase)

    # TODO: start from empirically derived lateral slip stiffness for the civic and scale by
    # mass and CG position, so all cars will have approximately similar dyn behaviors
    ret.tireStiffnessFront, ret.tireStiffnessRear = scale_tire_stiffness(ret.mass, ret.wheelbase, ret.centerToFront)

    ret.enableCamera = is_ecu_disconnected(fingerprint[0], FINGERPRINTS, ECU_FINGERPRINT, candidate, Ecu.fwdCamera) or has_relay
    print("ECU Camera Simulated: {0}".format(ret.enableCamera))

    return ret

  # returns a car.CarState
  def update(self, c, can_strings):
    # ******************* do can recv *******************
    self.cp.update_strings(can_strings)
    self.cp_cam.update_strings(can_strings)

    ret = self.CS.update(self.cp, self.cp_cam)

    ret.canValid = self.cp.can_valid and self.cp_cam.can_valid

    # speeds
    ret.steeringRateLimited = self.CC.steer_rate_limited if self.CC is not None else False

    ret.buttonEvents = []
<<<<<<< HEAD

    # events
    events = self.create_common_events(ret, extra_gears=[car.CarState.GearShifter.low], gas_resume_speed = 2.)

    if ret.cruiseState.enabled and not self.cruise_enabled_prev:
      events.append(create_event('pcmEnable', [ET.ENABLE]))
    elif not ret.cruiseState.enabled:
      events.append(create_event('pcmDisable', [ET.USER_DISABLE]))

    if ret.vEgo < self.CP.minSteerSpeed:
      events.append(create_event('belowSteerSpeed', [ET.WARNING]))

    ret.events = events

    self.gas_pressed_prev = ret.gasPressed
    self.brake_pressed_prev = ret.brakePressed
    self.cruise_enabled_prev = ret.cruiseState.enabled
=======

    # events
    events = self.create_common_events(ret, extra_gears=[car.CarState.GearShifter.low], \
                                       gas_resume_speed=2.)

    if ret.vEgo < self.CP.minSteerSpeed:
      events.add(car.CarEvent.EventName.belowSteerSpeed)

    ret.events = events.to_msg()
>>>>>>> 51aa86da

    # copy back carState packet to CS
    self.CS.out = ret.as_reader()

    return self.CS.out

  # pass in a car.CarControl
  # to be called @ 100hz
  def apply(self, c):

    if (self.CS.frame == -1):
      return [] # if we haven't seen a frame 220, then do not update.

    can_sends = self.CC.update(c.enabled, self.CS, c.actuators, c.cruiseControl.cancel, c.hudControl.visualAlert)

    return can_sends<|MERGE_RESOLUTION|>--- conflicted
+++ resolved
@@ -1,21 +1,11 @@
 #!/usr/bin/env python3
 from cereal import car
-<<<<<<< HEAD
-from selfdrive.config import Conversions as CV
-from selfdrive.controls.lib.drive_helpers import EventTypes as ET, create_event
-=======
->>>>>>> 51aa86da
 from selfdrive.car.chrysler.values import Ecu, ECU_FINGERPRINT, CAR, FINGERPRINTS
 from selfdrive.car import STD_CARGO_KG, scale_rot_inertia, scale_tire_stiffness, is_ecu_disconnected, gen_empty_fingerprint
 from selfdrive.car.interfaces import CarInterfaceBase
 
-<<<<<<< HEAD
-class CarInterface(CarInterfaceBase):
-
-=======
 
 class CarInterface(CarInterfaceBase):
->>>>>>> 51aa86da
   @staticmethod
   def compute_gb(accel, speed):
     return float(accel) / 3.0
@@ -26,12 +16,9 @@
     ret.carName = "chrysler"
     ret.safetyModel = car.CarParams.SafetyModel.chrysler
 
-<<<<<<< HEAD
-=======
     # Chrysler port is a community feature, since we don't own one to test
     ret.communityFeature = True
 
->>>>>>> 51aa86da
     # Speed conversion:              20, 45 mph
     ret.wheelbase = 3.089  # in meters for Pacifica Hybrid 2017
     ret.steerRatio = 16.2 # Pacifica Hybrid 2017
@@ -51,11 +38,7 @@
     ret.centerToFront = ret.wheelbase * 0.44
 
     ret.minSteerSpeed = 3.8  # m/s
-<<<<<<< HEAD
-    if candidate in (CAR.PACIFICA_2019_HYBRID, CAR.JEEP_CHEROKEE_2019):
-=======
     if candidate in (CAR.PACIFICA_2019_HYBRID, CAR.PACIFICA_2020, CAR.JEEP_CHEROKEE_2019):
->>>>>>> 51aa86da
       # TODO allow 2019 cars to steer down to 13 m/s if already engaged.
       ret.minSteerSpeed = 17.5  # m/s 17 on the way up, 13 on the way down once engaged.
 
@@ -85,25 +68,6 @@
     ret.steeringRateLimited = self.CC.steer_rate_limited if self.CC is not None else False
 
     ret.buttonEvents = []
-<<<<<<< HEAD
-
-    # events
-    events = self.create_common_events(ret, extra_gears=[car.CarState.GearShifter.low], gas_resume_speed = 2.)
-
-    if ret.cruiseState.enabled and not self.cruise_enabled_prev:
-      events.append(create_event('pcmEnable', [ET.ENABLE]))
-    elif not ret.cruiseState.enabled:
-      events.append(create_event('pcmDisable', [ET.USER_DISABLE]))
-
-    if ret.vEgo < self.CP.minSteerSpeed:
-      events.append(create_event('belowSteerSpeed', [ET.WARNING]))
-
-    ret.events = events
-
-    self.gas_pressed_prev = ret.gasPressed
-    self.brake_pressed_prev = ret.brakePressed
-    self.cruise_enabled_prev = ret.cruiseState.enabled
-=======
 
     # events
     events = self.create_common_events(ret, extra_gears=[car.CarState.GearShifter.low], \
@@ -113,7 +77,6 @@
       events.add(car.CarEvent.EventName.belowSteerSpeed)
 
     ret.events = events.to_msg()
->>>>>>> 51aa86da
 
     # copy back carState packet to CS
     self.CS.out = ret.as_reader()
