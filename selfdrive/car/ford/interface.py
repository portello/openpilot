#!/usr/bin/env python3
from cereal import car
from selfdrive.swaglog import cloudlog
from selfdrive.config import Conversions as CV
<<<<<<< HEAD
from selfdrive.controls.lib.drive_helpers import EventTypes as ET, create_event
=======
>>>>>>> 51aa86da
from selfdrive.car.ford.values import MAX_ANGLE, Ecu, ECU_FINGERPRINT, FINGERPRINTS
from selfdrive.car import STD_CARGO_KG, scale_rot_inertia, scale_tire_stiffness, is_ecu_disconnected, gen_empty_fingerprint
from selfdrive.car.interfaces import CarInterfaceBase


class CarInterface(CarInterfaceBase):

  @staticmethod
  def compute_gb(accel, speed):
    return float(accel) / 3.0

  @staticmethod
  def get_params(candidate, fingerprint=gen_empty_fingerprint(), has_relay=False, car_fw=[]):
    ret = CarInterfaceBase.get_std_params(candidate, fingerprint, has_relay)
    ret.carName = "ford"
    ret.safetyModel = car.CarParams.SafetyModel.ford
    ret.dashcamOnly = True

    ret.wheelbase = 2.85
    ret.steerRatio = 14.8
    ret.mass = 3045. * CV.LB_TO_KG + STD_CARGO_KG
    ret.lateralTuning.pid.kiBP, ret.lateralTuning.pid.kpBP = [[0.], [0.]]
    ret.lateralTuning.pid.kpV, ret.lateralTuning.pid.kiV = [[0.01], [0.005]]     # TODO: tune this
    ret.lateralTuning.pid.kf = 1. / MAX_ANGLE   # MAX Steer angle to normalize FF
    ret.steerActuatorDelay = 0.1  # Default delay, not measured yet
    ret.steerLimitTimer = 0.8
    ret.steerRateCost = 1.0
    ret.centerToFront = ret.wheelbase * 0.44
    tire_stiffness_factor = 0.5328

    # TODO: get actual value, for now starting with reasonable value for
    # civic and scaling by mass and wheelbase
    ret.rotationalInertia = scale_rot_inertia(ret.mass, ret.wheelbase)

    # TODO: start from empirically derived lateral slip stiffness for the civic and scale by
    # mass and CG position, so all cars will have approximately similar dyn behaviors
    ret.tireStiffnessFront, ret.tireStiffnessRear = scale_tire_stiffness(ret.mass, ret.wheelbase, ret.centerToFront,
                                                                         tire_stiffness_factor=tire_stiffness_factor)

    ret.steerControlType = car.CarParams.SteerControlType.angle

    ret.enableCamera = is_ecu_disconnected(fingerprint[0], FINGERPRINTS, ECU_FINGERPRINT, candidate, Ecu.fwdCamera) or has_relay
    cloudlog.warning("ECU Camera Simulated: %r", ret.enableCamera)

    return ret

  # returns a car.CarState
  def update(self, c, can_strings):
    # ******************* do can recv *******************
    self.cp.update_strings(can_strings)

    ret = self.CS.update(self.cp)

    ret.canValid = self.cp.can_valid

    # events
    events = self.create_common_events(ret)
<<<<<<< HEAD

    # enable request in prius is simple, as we activate when Toyota is active (rising edge)
    if ret.cruiseState.enabled and not self.cruise_enabled_prev:
      events.append(create_event('pcmEnable', [ET.ENABLE]))
    elif not ret.cruiseState.enabled:
      events.append(create_event('pcmDisable', [ET.USER_DISABLE]))

    if self.CS.lkas_state not in [2, 3] and ret.vEgo > 13.* CV.MPH_TO_MS and ret.cruiseState.enabled:
      events.append(create_event('steerTempUnavailableMute', [ET.WARNING]))

    ret.events = events

    self.gas_pressed_prev = ret.gasPressed
    self.brake_pressed_prev = ret.brakePressed
    self.cruise_enabled_prev = ret.cruiseState.enabled
=======

    if self.CS.lkas_state not in [2, 3] and ret.vEgo > 13. * CV.MPH_TO_MS and ret.cruiseState.enabled:
      events.add(car.CarEvent.EventName.steerTempUnavailableMute)

    ret.events = events.to_msg()
>>>>>>> 51aa86da

    self.CS.out = ret.as_reader()
    return self.CS.out

  # pass in a car.CarControl
  # to be called @ 100hz
  def apply(self, c):

    can_sends = self.CC.update(c.enabled, self.CS, self.frame, c.actuators,
                               c.hudControl.visualAlert, c.cruiseControl.cancel)

    self.frame += 1
    return can_sends<|MERGE_RESOLUTION|>--- conflicted
+++ resolved
@@ -2,10 +2,6 @@
 from cereal import car
 from selfdrive.swaglog import cloudlog
 from selfdrive.config import Conversions as CV
-<<<<<<< HEAD
-from selfdrive.controls.lib.drive_helpers import EventTypes as ET, create_event
-=======
->>>>>>> 51aa86da
 from selfdrive.car.ford.values import MAX_ANGLE, Ecu, ECU_FINGERPRINT, FINGERPRINTS
 from selfdrive.car import STD_CARGO_KG, scale_rot_inertia, scale_tire_stiffness, is_ecu_disconnected, gen_empty_fingerprint
 from selfdrive.car.interfaces import CarInterfaceBase
@@ -63,29 +59,11 @@
 
     # events
     events = self.create_common_events(ret)
-<<<<<<< HEAD
-
-    # enable request in prius is simple, as we activate when Toyota is active (rising edge)
-    if ret.cruiseState.enabled and not self.cruise_enabled_prev:
-      events.append(create_event('pcmEnable', [ET.ENABLE]))
-    elif not ret.cruiseState.enabled:
-      events.append(create_event('pcmDisable', [ET.USER_DISABLE]))
-
-    if self.CS.lkas_state not in [2, 3] and ret.vEgo > 13.* CV.MPH_TO_MS and ret.cruiseState.enabled:
-      events.append(create_event('steerTempUnavailableMute', [ET.WARNING]))
-
-    ret.events = events
-
-    self.gas_pressed_prev = ret.gasPressed
-    self.brake_pressed_prev = ret.brakePressed
-    self.cruise_enabled_prev = ret.cruiseState.enabled
-=======
 
     if self.CS.lkas_state not in [2, 3] and ret.vEgo > 13. * CV.MPH_TO_MS and ret.cruiseState.enabled:
       events.add(car.CarEvent.EventName.steerTempUnavailableMute)
 
     ret.events = events.to_msg()
->>>>>>> 51aa86da
 
     self.CS.out = ret.as_reader()
     return self.CS.out
