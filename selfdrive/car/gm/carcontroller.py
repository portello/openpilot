--- conflicted
+++ resolved
@@ -4,11 +4,7 @@
 from selfdrive.config import Conversions as CV
 from selfdrive.car import apply_std_steer_torque_limits
 from selfdrive.car.gm import gmcan
-<<<<<<< HEAD
-from selfdrive.car.gm.values import DBC, SUPERCRUISE_CARS, CanBus
-=======
 from selfdrive.car.gm.values import DBC, CanBus
->>>>>>> 51aa86da
 from opendbc.can.packer import CANPacker
 
 VisualAlert = car.CarControl.HUDControl.VisualAlert
@@ -62,19 +58,11 @@
     self.pedal_steady = 0.
     self.start_time = 0.
     self.apply_steer_last = 0
-<<<<<<< HEAD
-    self.car_fingerprint = CP.carFingerprint
-=======
->>>>>>> 51aa86da
     self.lka_icon_status_last = (False, False)
     self.steer_rate_limited = False
     self.fcw_frames = 0
 
-<<<<<<< HEAD
-    self.params = CarControllerParams(CP.carFingerprint)
-=======
     self.params = CarControllerParams()
->>>>>>> 51aa86da
 
     self.packer_pt = CANPacker(DBC[CP.carFingerprint]['pt'])
     self.packer_ch = CANPacker(DBC[CP.carFingerprint]['chassis'])
@@ -94,11 +82,7 @@
     ### STEER ###
 
     if (frame % P.STEER_STEP) == 0:
-<<<<<<< HEAD
-      lkas_enabled = enabled and not CS.steer_warning and CS.out.vEgo > P.MIN_STEER_SPEED
-=======
       lkas_enabled = enabled and not CS.out.steerWarning and CS.out.vEgo > P.MIN_STEER_SPEED
->>>>>>> 51aa86da
       if lkas_enabled:
         new_steer = actuators.steer * P.STEER_MAX
         apply_steer = apply_std_steer_torque_limits(new_steer, self.apply_steer_last, CS.out.steeringTorque, P)
@@ -109,17 +93,8 @@
       self.apply_steer_last = apply_steer
       idx = (frame // P.STEER_STEP) % 4
 
-<<<<<<< HEAD
-      if self.car_fingerprint in SUPERCRUISE_CARS:
-        can_sends += gmcan.create_steering_control_ct6(self.packer_pt,
-          CanBus, apply_steer, CS.out.vEgo, idx, lkas_enabled)
-      else:
-        can_sends.append(gmcan.create_steering_control(self.packer_pt,
-          CanBus.POWERTRAIN, apply_steer, idx, lkas_enabled))
-=======
       can_sends.append(gmcan.create_steering_control(self.packer_pt,
         CanBus.POWERTRAIN, apply_steer, idx, lkas_enabled))
->>>>>>> 51aa86da
 
     ### GAS/BRAKE ###
 
@@ -131,61 +106,6 @@
     final_brake, self.brake_steady = actuator_hystereses(
       final_pedal, self.pedal_steady)
 
-<<<<<<< HEAD
-      if not enabled:
-        # Stock ECU sends max regen when not enabled.
-        apply_gas = P.MAX_ACC_REGEN
-        apply_brake = 0
-      else:
-        apply_gas = int(round(interp(final_pedal, P.GAS_LOOKUP_BP, P.GAS_LOOKUP_V)))
-        apply_brake = int(round(interp(final_pedal, P.BRAKE_LOOKUP_BP, P.BRAKE_LOOKUP_V)))
-
-      # Gas/regen and brakes - all at 25Hz
-      if (frame % 4) == 0:
-        idx = (frame // 4) % 4
-
-        at_full_stop = enabled and CS.out.standstill
-        near_stop = enabled and (CS.out.vEgo < P.NEAR_STOP_BRAKE_PHASE)
-        can_sends.append(gmcan.create_friction_brake_command(self.packer_ch, CanBus.CHASSIS, apply_brake, idx, near_stop, at_full_stop))
-
-        at_full_stop = enabled and CS.out.standstill
-        can_sends.append(gmcan.create_gas_regen_command(self.packer_pt, CanBus.POWERTRAIN, apply_gas, idx, enabled, at_full_stop))
-
-      # Send dashboard UI commands (ACC status), 25hz
-      if (frame % 4) == 0:
-        can_sends.append(gmcan.create_acc_dashboard_command(self.packer_pt, CanBus.POWERTRAIN, enabled, hud_v_cruise * CV.MS_TO_KPH, hud_show_car))
-
-      # Radar needs to know current speed and yaw rate (50hz),
-      # and that ADAS is alive (10hz)
-      time_and_headlights_step = 10
-      tt = frame * DT_CTRL
-
-      if frame % time_and_headlights_step == 0:
-        idx = (frame // time_and_headlights_step) % 4
-        can_sends.append(gmcan.create_adas_time_status(CanBus.OBSTACLE, int((tt - self.start_time) * 60), idx))
-        can_sends.append(gmcan.create_adas_headlights_status(CanBus.OBSTACLE))
-
-      speed_and_accelerometer_step = 2
-      if frame % speed_and_accelerometer_step == 0:
-        idx = (frame // speed_and_accelerometer_step) % 4
-        can_sends.append(gmcan.create_adas_steering_status(CanBus.OBSTACLE, idx))
-        can_sends.append(gmcan.create_adas_accelerometer_speed_status(CanBus.OBSTACLE, CS.out.vEgo, idx))
-
-      if frame % P.ADAS_KEEPALIVE_STEP == 0:
-        can_sends += gmcan.create_adas_keepalive(CanBus.POWERTRAIN)
-
-      # Show green icon when LKA torque is applied, and
-      # alarming orange icon when approaching torque limit.
-      # If not sent again, LKA icon disappears in about 5 seconds.
-      # Conveniently, sending camera message periodically also works as a keepalive.
-      lka_active = CS.lkas_status == 1
-      lka_critical = lka_active and abs(actuators.steer) > 0.9
-      lka_icon_status = (lka_active, lka_critical)
-      if frame % P.CAMERA_KEEPALIVE_STEP == 0 \
-          or lka_icon_status != self.lka_icon_status_last:
-        can_sends.append(gmcan.create_lka_icon_command(CanBus.SW_GMLAN, lka_active, lka_critical, steer))
-        self.lka_icon_status_last = lka_icon_status
-=======
     if not enabled:
       # Stock ECU sends max regen when not enabled.
       apply_gas = P.MAX_ACC_REGEN
@@ -245,6 +165,5 @@
       steer_alert = hud_alert == VisualAlert.steerRequired
       can_sends.append(gmcan.create_lka_icon_command(CanBus.SW_GMLAN, lka_active, lka_critical, steer_alert))
       self.lka_icon_status_last = lka_icon_status
->>>>>>> 51aa86da
 
     return can_sends