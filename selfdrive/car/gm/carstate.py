from cereal import car
from common.numpy_fast import mean
from selfdrive.config import Conversions as CV
from opendbc.can.can_define import CANDefine
from opendbc.can.parser import CANParser
from selfdrive.car.interfaces import CarStateBase
from selfdrive.car.gm.values import DBC, CAR, AccState, CanBus, \
                                    CruiseButtons, is_eps_status_ok, \
<<<<<<< HEAD
                                    STEER_THRESHOLD, SUPERCRUISE_CARS
=======
                                    STEER_THRESHOLD
>>>>>>> 51aa86da


class CarState(CarStateBase):
  def __init__(self, CP):
    super().__init__(CP)
    can_define = CANDefine(DBC[CP.carFingerprint]['pt'])
    self.shifter_values = can_define.dv["ECMPRDNL"]["PRNDL"]

  def update(self, pt_cp):
    ret = car.CarState.new_message()

    self.prev_cruise_buttons = self.cruise_buttons
    self.cruise_buttons = pt_cp.vl["ASCMSteeringButton"]['ACCButtons']

    ret.wheelSpeeds.fl = pt_cp.vl["EBCMWheelSpdFront"]['FLWheelSpd'] * CV.KPH_TO_MS
    ret.wheelSpeeds.fr = pt_cp.vl["EBCMWheelSpdFront"]['FRWheelSpd'] * CV.KPH_TO_MS
    ret.wheelSpeeds.rl = pt_cp.vl["EBCMWheelSpdRear"]['RLWheelSpd'] * CV.KPH_TO_MS
    ret.wheelSpeeds.rr = pt_cp.vl["EBCMWheelSpdRear"]['RRWheelSpd'] * CV.KPH_TO_MS
    ret.vEgoRaw = mean([ret.wheelSpeeds.fl, ret.wheelSpeeds.fr, ret.wheelSpeeds.rl, ret.wheelSpeeds.rr])
    ret.vEgo, ret.aEgo = self.update_speed_kf(ret.vEgoRaw)
    ret.standstill = ret.vEgoRaw < 0.01
<<<<<<< HEAD

    ret.steeringAngle = pt_cp.vl["PSCMSteeringAngle"]['SteeringWheelAngle']
    ret.gearShifter = self.parse_gear_shifter(self.shifter_values.get(pt_cp.vl["ECMPRDNL"]['PRNDL'], None))
    ret.brake = pt_cp.vl["EBCMBrakePedalPosition"]['BrakePedalPosition'] / 0xd0
    # Brake pedal's potentiometer returns near-zero reading even when pedal is not pressed.
    if ret.brake < 10/0xd0:
      ret.brake = 0.

    ret.gas = pt_cp.vl["AcceleratorPedal"]['AcceleratorPedal'] / 254.
    ret.gasPressed = ret.gas > 1e-5

=======

    ret.steeringAngle = pt_cp.vl["PSCMSteeringAngle"]['SteeringWheelAngle']
    ret.gearShifter = self.parse_gear_shifter(self.shifter_values.get(pt_cp.vl["ECMPRDNL"]['PRNDL'], None))
    ret.brake = pt_cp.vl["EBCMBrakePedalPosition"]['BrakePedalPosition'] / 0xd0
    # Brake pedal's potentiometer returns near-zero reading even when pedal is not pressed.
    if ret.brake < 10/0xd0:
      ret.brake = 0.

    ret.gas = pt_cp.vl["AcceleratorPedal"]['AcceleratorPedal'] / 254.
    ret.gasPressed = ret.gas > 1e-5

>>>>>>> 51aa86da
    ret.steeringTorque = pt_cp.vl["PSCMStatus"]['LKADriverAppldTrq']
    ret.steeringPressed = abs(ret.steeringTorque) > STEER_THRESHOLD

    # 1 - open, 0 - closed
    ret.doorOpen = (pt_cp.vl["BCMDoorBeltStatus"]['FrontLeftDoor'] == 1 or
<<<<<<< HEAD
      pt_cp.vl["BCMDoorBeltStatus"]['FrontRightDoor'] == 1 or
      pt_cp.vl["BCMDoorBeltStatus"]['RearLeftDoor'] == 1 or
      pt_cp.vl["BCMDoorBeltStatus"]['RearRightDoor'] == 1)
=======
                    pt_cp.vl["BCMDoorBeltStatus"]['FrontRightDoor'] == 1 or
                    pt_cp.vl["BCMDoorBeltStatus"]['RearLeftDoor'] == 1 or
                    pt_cp.vl["BCMDoorBeltStatus"]['RearRightDoor'] == 1)
>>>>>>> 51aa86da

    # 1 - latched
    ret.seatbeltUnlatched = pt_cp.vl["BCMDoorBeltStatus"]['LeftSeatBelt'] == 0
    ret.leftBlinker = pt_cp.vl["BCMTurnSignals"]['TurnSignals'] == 1
    ret.rightBlinker = pt_cp.vl["BCMTurnSignals"]['TurnSignals'] == 2

<<<<<<< HEAD
    if self.car_fingerprint in SUPERCRUISE_CARS:
      self.park_brake = False
      ret.cruiseState.available = False
      ret.espDisabled = False
      regen_pressed = False
      self.pcm_acc_status = int(pt_cp.vl["ASCMActiveCruiseControlStatus"]['ACCCmdActive'])
    else:
      self.park_brake = pt_cp.vl["EPBStatus"]['EPBClosed']
      ret.cruiseState.available = bool(pt_cp.vl["ECMEngineStatus"]['CruiseMainOn'])
      ret.espDisabled = pt_cp.vl["ESPStatus"]['TractionControlOn'] != 1
      self.pcm_acc_status = pt_cp.vl["AcceleratorPedal2"]['CruiseState']
      if self.car_fingerprint == CAR.VOLT:
        regen_pressed = bool(pt_cp.vl["EBCMRegenPaddle"]['RegenPaddle'])
      else:
        regen_pressed = False
=======
    self.park_brake = pt_cp.vl["EPBStatus"]['EPBClosed']
    ret.cruiseState.available = bool(pt_cp.vl["ECMEngineStatus"]['CruiseMainOn'])
    ret.espDisabled = pt_cp.vl["ESPStatus"]['TractionControlOn'] != 1
    self.pcm_acc_status = pt_cp.vl["AcceleratorPedal2"]['CruiseState']

    regen_pressed = False
    if self.car_fingerprint == CAR.VOLT:
      regen_pressed = bool(pt_cp.vl["EBCMRegenPaddle"]['RegenPaddle'])
>>>>>>> 51aa86da

    # Regen braking is braking
    ret.brakePressed = ret.brake > 1e-5 or regen_pressed
    ret.cruiseState.enabled = self.pcm_acc_status != AccState.OFF
    ret.cruiseState.standstill = self.pcm_acc_status == AccState.STANDSTILL
<<<<<<< HEAD

    # 0 - inactive, 1 - active, 2 - temporary limited, 3 - failed
    self.lkas_status = pt_cp.vl["PSCMStatus"]['LKATorqueDeliveredStatus']
    self.steer_warning = not is_eps_status_ok(self.lkas_status, self.car_fingerprint)

    return ret

  @staticmethod
  def get_can_parser(CP):
    # this function generates lists for signal, messages and initial values
    signals = [
      # sig_name, sig_address, default
      ("BrakePedalPosition", "EBCMBrakePedalPosition", 0),
      ("FrontLeftDoor", "BCMDoorBeltStatus", 0),
      ("FrontRightDoor", "BCMDoorBeltStatus", 0),
      ("RearLeftDoor", "BCMDoorBeltStatus", 0),
      ("RearRightDoor", "BCMDoorBeltStatus", 0),
      ("LeftSeatBelt", "BCMDoorBeltStatus", 0),
      ("RightSeatBelt", "BCMDoorBeltStatus", 0),
      ("TurnSignals", "BCMTurnSignals", 0),
      ("AcceleratorPedal", "AcceleratorPedal", 0),
      ("ACCButtons", "ASCMSteeringButton", CruiseButtons.UNPRESS),
      ("SteeringWheelAngle", "PSCMSteeringAngle", 0),
      ("FLWheelSpd", "EBCMWheelSpdFront", 0),
      ("FRWheelSpd", "EBCMWheelSpdFront", 0),
      ("RLWheelSpd", "EBCMWheelSpdRear", 0),
      ("RRWheelSpd", "EBCMWheelSpdRear", 0),
      ("PRNDL", "ECMPRDNL", 0),
      ("LKADriverAppldTrq", "PSCMStatus", 0),
      ("LKATorqueDeliveredStatus", "PSCMStatus", 0),
    ]

    if CP.carFingerprint == CAR.VOLT:
      signals += [
        ("RegenPaddle", "EBCMRegenPaddle", 0),
      ]
    if CP.carFingerprint in SUPERCRUISE_CARS:
      signals += [
        ("ACCCmdActive", "ASCMActiveCruiseControlStatus", 0)
      ]
    else:
      signals += [
        ("TractionControlOn", "ESPStatus", 0),
        ("EPBClosed", "EPBStatus", 0),
        ("CruiseMainOn", "ECMEngineStatus", 0),
        ("CruiseState", "AcceleratorPedal2", 0),
      ]

=======

    # 0 - inactive, 1 - active, 2 - temporary limited, 3 - failed
    self.lkas_status = pt_cp.vl["PSCMStatus"]['LKATorqueDeliveredStatus']
    ret.steerWarning = not is_eps_status_ok(self.lkas_status, self.car_fingerprint)

    return ret

  @staticmethod
  def get_can_parser(CP):
    # this function generates lists for signal, messages and initial values
    signals = [
      # sig_name, sig_address, default
      ("BrakePedalPosition", "EBCMBrakePedalPosition", 0),
      ("FrontLeftDoor", "BCMDoorBeltStatus", 0),
      ("FrontRightDoor", "BCMDoorBeltStatus", 0),
      ("RearLeftDoor", "BCMDoorBeltStatus", 0),
      ("RearRightDoor", "BCMDoorBeltStatus", 0),
      ("LeftSeatBelt", "BCMDoorBeltStatus", 0),
      ("RightSeatBelt", "BCMDoorBeltStatus", 0),
      ("TurnSignals", "BCMTurnSignals", 0),
      ("AcceleratorPedal", "AcceleratorPedal", 0),
      ("CruiseState", "AcceleratorPedal2", 0),
      ("ACCButtons", "ASCMSteeringButton", CruiseButtons.UNPRESS),
      ("SteeringWheelAngle", "PSCMSteeringAngle", 0),
      ("FLWheelSpd", "EBCMWheelSpdFront", 0),
      ("FRWheelSpd", "EBCMWheelSpdFront", 0),
      ("RLWheelSpd", "EBCMWheelSpdRear", 0),
      ("RRWheelSpd", "EBCMWheelSpdRear", 0),
      ("PRNDL", "ECMPRDNL", 0),
      ("LKADriverAppldTrq", "PSCMStatus", 0),
      ("LKATorqueDeliveredStatus", "PSCMStatus", 0),
      ("TractionControlOn", "ESPStatus", 0),
      ("EPBClosed", "EPBStatus", 0),
      ("CruiseMainOn", "ECMEngineStatus", 0),
    ]

    if CP.carFingerprint == CAR.VOLT:
      signals += [
        ("RegenPaddle", "EBCMRegenPaddle", 0),
      ]

>>>>>>> 51aa86da
    return CANParser(DBC[CP.carFingerprint]['pt'], signals, [], CanBus.POWERTRAIN)<|MERGE_RESOLUTION|>--- conflicted
+++ resolved
@@ -6,11 +6,7 @@
 from selfdrive.car.interfaces import CarStateBase
 from selfdrive.car.gm.values import DBC, CAR, AccState, CanBus, \
                                     CruiseButtons, is_eps_status_ok, \
-<<<<<<< HEAD
-                                    STEER_THRESHOLD, SUPERCRUISE_CARS
-=======
                                     STEER_THRESHOLD
->>>>>>> 51aa86da
 
 
 class CarState(CarStateBase):
@@ -32,7 +28,6 @@
     ret.vEgoRaw = mean([ret.wheelSpeeds.fl, ret.wheelSpeeds.fr, ret.wheelSpeeds.rl, ret.wheelSpeeds.rr])
     ret.vEgo, ret.aEgo = self.update_speed_kf(ret.vEgoRaw)
     ret.standstill = ret.vEgoRaw < 0.01
-<<<<<<< HEAD
 
     ret.steeringAngle = pt_cp.vl["PSCMSteeringAngle"]['SteeringWheelAngle']
     ret.gearShifter = self.parse_gear_shifter(self.shifter_values.get(pt_cp.vl["ECMPRDNL"]['PRNDL'], None))
@@ -44,56 +39,20 @@
     ret.gas = pt_cp.vl["AcceleratorPedal"]['AcceleratorPedal'] / 254.
     ret.gasPressed = ret.gas > 1e-5
 
-=======
-
-    ret.steeringAngle = pt_cp.vl["PSCMSteeringAngle"]['SteeringWheelAngle']
-    ret.gearShifter = self.parse_gear_shifter(self.shifter_values.get(pt_cp.vl["ECMPRDNL"]['PRNDL'], None))
-    ret.brake = pt_cp.vl["EBCMBrakePedalPosition"]['BrakePedalPosition'] / 0xd0
-    # Brake pedal's potentiometer returns near-zero reading even when pedal is not pressed.
-    if ret.brake < 10/0xd0:
-      ret.brake = 0.
-
-    ret.gas = pt_cp.vl["AcceleratorPedal"]['AcceleratorPedal'] / 254.
-    ret.gasPressed = ret.gas > 1e-5
-
->>>>>>> 51aa86da
     ret.steeringTorque = pt_cp.vl["PSCMStatus"]['LKADriverAppldTrq']
     ret.steeringPressed = abs(ret.steeringTorque) > STEER_THRESHOLD
 
     # 1 - open, 0 - closed
     ret.doorOpen = (pt_cp.vl["BCMDoorBeltStatus"]['FrontLeftDoor'] == 1 or
-<<<<<<< HEAD
-      pt_cp.vl["BCMDoorBeltStatus"]['FrontRightDoor'] == 1 or
-      pt_cp.vl["BCMDoorBeltStatus"]['RearLeftDoor'] == 1 or
-      pt_cp.vl["BCMDoorBeltStatus"]['RearRightDoor'] == 1)
-=======
                     pt_cp.vl["BCMDoorBeltStatus"]['FrontRightDoor'] == 1 or
                     pt_cp.vl["BCMDoorBeltStatus"]['RearLeftDoor'] == 1 or
                     pt_cp.vl["BCMDoorBeltStatus"]['RearRightDoor'] == 1)
->>>>>>> 51aa86da
 
     # 1 - latched
     ret.seatbeltUnlatched = pt_cp.vl["BCMDoorBeltStatus"]['LeftSeatBelt'] == 0
     ret.leftBlinker = pt_cp.vl["BCMTurnSignals"]['TurnSignals'] == 1
     ret.rightBlinker = pt_cp.vl["BCMTurnSignals"]['TurnSignals'] == 2
 
-<<<<<<< HEAD
-    if self.car_fingerprint in SUPERCRUISE_CARS:
-      self.park_brake = False
-      ret.cruiseState.available = False
-      ret.espDisabled = False
-      regen_pressed = False
-      self.pcm_acc_status = int(pt_cp.vl["ASCMActiveCruiseControlStatus"]['ACCCmdActive'])
-    else:
-      self.park_brake = pt_cp.vl["EPBStatus"]['EPBClosed']
-      ret.cruiseState.available = bool(pt_cp.vl["ECMEngineStatus"]['CruiseMainOn'])
-      ret.espDisabled = pt_cp.vl["ESPStatus"]['TractionControlOn'] != 1
-      self.pcm_acc_status = pt_cp.vl["AcceleratorPedal2"]['CruiseState']
-      if self.car_fingerprint == CAR.VOLT:
-        regen_pressed = bool(pt_cp.vl["EBCMRegenPaddle"]['RegenPaddle'])
-      else:
-        regen_pressed = False
-=======
     self.park_brake = pt_cp.vl["EPBStatus"]['EPBClosed']
     ret.cruiseState.available = bool(pt_cp.vl["ECMEngineStatus"]['CruiseMainOn'])
     ret.espDisabled = pt_cp.vl["ESPStatus"]['TractionControlOn'] != 1
@@ -102,62 +61,11 @@
     regen_pressed = False
     if self.car_fingerprint == CAR.VOLT:
       regen_pressed = bool(pt_cp.vl["EBCMRegenPaddle"]['RegenPaddle'])
->>>>>>> 51aa86da
 
     # Regen braking is braking
     ret.brakePressed = ret.brake > 1e-5 or regen_pressed
     ret.cruiseState.enabled = self.pcm_acc_status != AccState.OFF
     ret.cruiseState.standstill = self.pcm_acc_status == AccState.STANDSTILL
-<<<<<<< HEAD
-
-    # 0 - inactive, 1 - active, 2 - temporary limited, 3 - failed
-    self.lkas_status = pt_cp.vl["PSCMStatus"]['LKATorqueDeliveredStatus']
-    self.steer_warning = not is_eps_status_ok(self.lkas_status, self.car_fingerprint)
-
-    return ret
-
-  @staticmethod
-  def get_can_parser(CP):
-    # this function generates lists for signal, messages and initial values
-    signals = [
-      # sig_name, sig_address, default
-      ("BrakePedalPosition", "EBCMBrakePedalPosition", 0),
-      ("FrontLeftDoor", "BCMDoorBeltStatus", 0),
-      ("FrontRightDoor", "BCMDoorBeltStatus", 0),
-      ("RearLeftDoor", "BCMDoorBeltStatus", 0),
-      ("RearRightDoor", "BCMDoorBeltStatus", 0),
-      ("LeftSeatBelt", "BCMDoorBeltStatus", 0),
-      ("RightSeatBelt", "BCMDoorBeltStatus", 0),
-      ("TurnSignals", "BCMTurnSignals", 0),
-      ("AcceleratorPedal", "AcceleratorPedal", 0),
-      ("ACCButtons", "ASCMSteeringButton", CruiseButtons.UNPRESS),
-      ("SteeringWheelAngle", "PSCMSteeringAngle", 0),
-      ("FLWheelSpd", "EBCMWheelSpdFront", 0),
-      ("FRWheelSpd", "EBCMWheelSpdFront", 0),
-      ("RLWheelSpd", "EBCMWheelSpdRear", 0),
-      ("RRWheelSpd", "EBCMWheelSpdRear", 0),
-      ("PRNDL", "ECMPRDNL", 0),
-      ("LKADriverAppldTrq", "PSCMStatus", 0),
-      ("LKATorqueDeliveredStatus", "PSCMStatus", 0),
-    ]
-
-    if CP.carFingerprint == CAR.VOLT:
-      signals += [
-        ("RegenPaddle", "EBCMRegenPaddle", 0),
-      ]
-    if CP.carFingerprint in SUPERCRUISE_CARS:
-      signals += [
-        ("ACCCmdActive", "ASCMActiveCruiseControlStatus", 0)
-      ]
-    else:
-      signals += [
-        ("TractionControlOn", "ESPStatus", 0),
-        ("EPBClosed", "EPBStatus", 0),
-        ("CruiseMainOn", "ECMEngineStatus", 0),
-        ("CruiseState", "AcceleratorPedal2", 0),
-      ]
-
-=======
 
     # 0 - inactive, 1 - active, 2 - temporary limited, 3 - failed
     self.lkas_status = pt_cp.vl["PSCMStatus"]['LKATorqueDeliveredStatus']
@@ -199,5 +107,4 @@
         ("RegenPaddle", "EBCMRegenPaddle", 0),
       ]
 
->>>>>>> 51aa86da
     return CANParser(DBC[CP.carFingerprint]['pt'], signals, [], CanBus.POWERTRAIN)