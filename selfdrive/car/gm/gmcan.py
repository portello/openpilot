--- conflicted
+++ resolved
@@ -11,35 +11,6 @@
 
   return packer.make_can_msg("ASCMLKASteeringCmd", bus, values)
 
-<<<<<<< HEAD
-def create_steering_control_ct6(packer, CanBus, apply_steer, v_ego, idx, enabled):
-
-  values = {
-    "LKASteeringCmdActive": 1 if enabled else 0,
-    "LKASteeringCmd": apply_steer,
-    "RollingCounter": idx,
-    "SetMe1": 1,
-    "LKASVehicleSpeed": abs(v_ego * 3.6),
-    "LKASMode": 2 if enabled else 0,
-    "LKASteeringCmdChecksum": 0  # assume zero and then manually compute it
-  }
-
-  dat = packer.make_can_msg("ASCMLKASteeringCmd", 0, values)[2]
-  # the checksum logic is weird
-  values['LKASteeringCmdChecksum'] = (0x2a +
-                                      sum(dat[:4]) +
-                                      values['LKASMode']) & 0x3ff
-  # pack again with checksum
-  dat = packer.make_can_msg("ASCMLKASteeringCmd", 0, values)[2]
-
-  return [0x152, 0, dat, CanBus.POWERTRAIN], \
-         [0x154, 0, dat, CanBus.POWERTRAIN], \
-         [0x151, 0, dat, CanBus.CHASSIS], \
-         [0x153, 0, dat, CanBus.CHASSIS]
-
-
-=======
->>>>>>> 51aa86da
 def create_adas_keepalive(bus):
   dat = b"\x00\x00\x00\x00\x00\x00\x00"
   return [make_can_msg(0x409, dat, bus), make_can_msg(0x40a, dat, bus)]
