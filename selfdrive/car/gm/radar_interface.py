--- conflicted
+++ resolved
@@ -45,11 +45,6 @@
   def __init__(self, CP):
     super().__init__(CP)
 
-<<<<<<< HEAD
-    self.delay = 0  # Delay of radar
-
-=======
->>>>>>> 51aa86da
     self.rcp = create_radar_can_parser(CP.carFingerprint)
 
     self.trigger_msg = LAST_RADAR_MSG
