--- conflicted
+++ resolved
@@ -185,11 +185,8 @@
     elif self.CP.carFingerprint == CAR.ODYSSEY_CHN:
       ret.standstill = cp.vl["ENGINE_DATA"]['XMISSION_SPEED'] < 0.1
       ret.doorOpen = bool(cp.vl["SCM_BUTTONS"]['DRIVERS_DOOR_OPEN'])
-<<<<<<< HEAD
-=======
     elif self.CP.carFingerprint == CAR.HRV:
       ret.doorOpen = bool(cp.vl["SCM_BUTTONS"]['DRIVERS_DOOR_OPEN'])
->>>>>>> 51aa86da
     else:
       ret.standstill = not cp.vl["STANDSTILL"]['WHEELS_MOVING']
       ret.doorOpen = any([cp.vl["DOORS_STATUS"]['DOOR_OPEN_FL'], cp.vl["DOORS_STATUS"]['DOOR_OPEN_FR'],
@@ -248,7 +245,6 @@
     # crv doesn't include cruise control
     if self.CP.carFingerprint in (CAR.CRV, CAR.CRV_EU, CAR.ODYSSEY, CAR.ACURA_RDX, CAR.RIDGELINE, CAR.PILOT_2019, CAR.ODYSSEY_CHN):
       ret.gas = self.pedal_gas / 256.
-<<<<<<< HEAD
     else:
       ret.gas = cp.vl["GAS_PEDAL_2"]['CAR_GAS'] / 256.
 
@@ -265,24 +261,6 @@
     ret.steeringTorqueEps = cp.vl["STEER_MOTOR_TORQUE"]['MOTOR_TORQUE']
     ret.steeringPressed = abs(ret.steeringTorque) > STEER_THRESHOLD[self.CP.carFingerprint]
 
-=======
-    else:
-      ret.gas = cp.vl["GAS_PEDAL_2"]['CAR_GAS'] / 256.
-
-    # this is a hack for the interceptor. This is now only used in the simulation
-    # TODO: Replace tests by toyota so this can go away
-    if self.CP.enableGasInterceptor:
-      self.user_gas = (cp.vl["GAS_SENSOR"]['INTERCEPTOR_GAS'] + cp.vl["GAS_SENSOR"]['INTERCEPTOR_GAS2']) / 2.
-      self.user_gas_pressed = self.user_gas > 1e-5 # this works because interceptor read < 0 when pedal position is 0. Once calibrated, this will change
-      ret.gasPressed = self.user_gas_pressed
-    else:
-      ret.gasPressed = self.pedal_gas > 1e-5
-
-    ret.steeringTorque = cp.vl["STEER_STATUS"]['STEER_TORQUE_SENSOR']
-    ret.steeringTorqueEps = cp.vl["STEER_MOTOR_TORQUE"]['MOTOR_TORQUE']
-    ret.steeringPressed = abs(ret.steeringTorque) > STEER_THRESHOLD[self.CP.carFingerprint]
-
->>>>>>> 51aa86da
     self.brake_switch = cp.vl["POWERTRAIN_DATA"]['BRAKE_SWITCH'] != 0
 
     if self.CP.radarOffCan:
@@ -367,9 +345,5 @@
     if CP.carFingerprint in [CAR.CRV, CAR.CRV_EU, CAR.ACURA_RDX, CAR.ODYSSEY_CHN]:
       checks = [(0x194, 100)]
 
-<<<<<<< HEAD
-    bus_cam = 1 if CP.carFingerprint in HONDA_BOSCH  and not CP.isPandaBlack else 2
-=======
     bus_cam = 1 if CP.carFingerprint in HONDA_BOSCH and not CP.isPandaBlack else 2
->>>>>>> 51aa86da
     return CANParser(DBC[CP.carFingerprint]['pt'], signals, checks, bus_cam)