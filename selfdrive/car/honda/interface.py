#!/usr/bin/env python3
import numpy as np
from cereal import car
from common.numpy_fast import clip, interp
from common.realtime import DT_CTRL
from selfdrive.swaglog import cloudlog
from selfdrive.config import Conversions as CV
<<<<<<< HEAD
from selfdrive.controls.lib.drive_helpers import create_event, EventTypes as ET, get_events
=======
from selfdrive.controls.lib.events import ET
>>>>>>> 51aa86da
from selfdrive.car.honda.values import CruiseButtons, CAR, HONDA_BOSCH, Ecu, ECU_FINGERPRINT, FINGERPRINTS
from selfdrive.car import STD_CARGO_KG, CivicParams, scale_rot_inertia, scale_tire_stiffness, is_ecu_disconnected, gen_empty_fingerprint
from selfdrive.controls.lib.planner import _A_CRUISE_MAX_V_FOLLOWING
from selfdrive.car.interfaces import CarInterfaceBase

A_ACC_MAX = max(_A_CRUISE_MAX_V_FOLLOWING)

ButtonType = car.CarState.ButtonEvent.Type
<<<<<<< HEAD
=======
EventName = car.CarEvent.EventName
>>>>>>> 51aa86da

def compute_gb_honda(accel, speed):
  creep_brake = 0.0
  creep_speed = 2.3
  creep_brake_value = 0.15
  if speed < creep_speed:
    creep_brake = (creep_speed - speed) / creep_speed * creep_brake_value
  return float(accel) / 4.8 - creep_brake


def get_compute_gb_acura():
  # generate a function that takes in [desired_accel, current_speed] -> [-1.0, 1.0]
  # where -1.0 is max brake and 1.0 is max gas
  # see debug/dump_accel_from_fiber.py to see how those parameters were generated
  w0 = np.array([[ 1.22056961, -0.39625418,  0.67952657],
                 [ 1.03691769,  0.78210306, -0.41343188]])
  b0 = np.array([ 0.01536703, -0.14335321, -0.26932889])
  w2 = np.array([[-0.59124422,  0.42899439,  0.38660881],
                 [ 0.79973811,  0.13178682,  0.08550351],
                 [-0.15651935, -0.44360259,  0.76910877]])
  b2 = np.array([ 0.15624429,  0.02294923, -0.0341086 ])
  w4 = np.array([[-0.31521443],
                 [-0.38626176],
                 [ 0.52667892]])
  b4 = np.array([-0.02922216])

  def compute_output(dat, w0, b0, w2, b2, w4, b4):
    m0 = np.dot(dat, w0) + b0
    m0 = leakyrelu(m0, 0.1)
    m2 = np.dot(m0, w2) + b2
    m2 = leakyrelu(m2, 0.1)
    m4 = np.dot(m2, w4) + b4
    return m4

  def leakyrelu(x, alpha):
    return np.maximum(x, alpha * x)

  def _compute_gb_acura(accel, speed):
    # linearly extrap below v1 using v1 and v2 data
    v1 = 5.
    v2 = 10.
    dat = np.array([accel, speed])
    if speed > 5.:
      m4 = compute_output(dat, w0, b0, w2, b2, w4, b4)
    else:
      dat[1] = v1
      m4v1 = compute_output(dat, w0, b0, w2, b2, w4, b4)
      dat[1] = v2
      m4v2 = compute_output(dat, w0, b0, w2, b2, w4, b4)
      m4 = (speed - v1) * (m4v2 - m4v1) / (v2 - v1) + m4v1
    return float(m4)

  return _compute_gb_acura


class CarInterface(CarInterfaceBase):
  def __init__(self, CP, CarController, CarState):
    super().__init__(CP, CarController, CarState)

    self.last_enable_pressed = 0
    self.last_enable_sent = 0

    if self.CS.CP.carFingerprint == CAR.ACURA_ILX:
      self.compute_gb = get_compute_gb_acura()
    else:
      self.compute_gb = compute_gb_honda

  @staticmethod
  def calc_accel_override(a_ego, a_target, v_ego, v_target):

    # normalized max accel. Allowing max accel at low speed causes speed overshoots
    max_accel_bp = [10, 20]    # m/s
    max_accel_v = [0.714, 1.0] # unit of max accel
    max_accel = interp(v_ego, max_accel_bp, max_accel_v)

    # limit the pcm accel cmd if:
    # - v_ego exceeds v_target, or
    # - a_ego exceeds a_target and v_ego is close to v_target

    eA = a_ego - a_target
    valuesA = [1.0, 0.1]
    bpA = [0.3, 1.1]

    eV = v_ego - v_target
    valuesV = [1.0, 0.1]
    bpV = [0.0, 0.5]

    valuesRangeV = [1., 0.]
    bpRangeV = [-1., 0.]

    # only limit if v_ego is close to v_target
    speedLimiter = interp(eV, bpV, valuesV)
    accelLimiter = max(interp(eA, bpA, valuesA), interp(eV, bpRangeV, valuesRangeV))

    # accelOverride is more or less the max throttle allowed to pcm: usually set to a constant
    # unless aTargetMax is very high and then we scale with it; this help in quicker restart

    return float(max(max_accel, a_target / A_ACC_MAX)) * min(speedLimiter, accelLimiter)

  @staticmethod
  def get_params(candidate, fingerprint=gen_empty_fingerprint(), has_relay=False, car_fw=[]):

    ret = CarInterfaceBase.get_std_params(candidate, fingerprint, has_relay)
    ret.carName = "honda"

    if candidate in HONDA_BOSCH:
      ret.safetyModel = car.CarParams.SafetyModel.hondaBoschHarness if has_relay else car.CarParams.SafetyModel.hondaBoschGiraffe
      rdr_bus = 0 if has_relay else 2
      ret.enableCamera = is_ecu_disconnected(fingerprint[rdr_bus], FINGERPRINTS, ECU_FINGERPRINT, candidate, Ecu.fwdCamera) or has_relay
      ret.radarOffCan = True
      ret.openpilotLongitudinalControl = False
    else:
      ret.safetyModel = car.CarParams.SafetyModel.hondaNidec
      ret.enableCamera = is_ecu_disconnected(fingerprint[0], FINGERPRINTS, ECU_FINGERPRINT, candidate, Ecu.fwdCamera) or has_relay
      ret.enableGasInterceptor = 0x201 in fingerprint[0]
      ret.openpilotLongitudinalControl = ret.enableCamera

    cloudlog.warning("ECU Camera Simulated: %r", ret.enableCamera)
    cloudlog.warning("ECU Gas Interceptor: %r", ret.enableGasInterceptor)

    ret.enableCruise = not ret.enableGasInterceptor
    ret.communityFeature = ret.enableGasInterceptor

    # Certain Hondas have an extra steering sensor at the bottom of the steering rack,
    # which improves controls quality as it removes the steering column torsion from feedback.
    # Tire stiffness factor fictitiously lower if it includes the steering column torsion effect.
    # For modeling details, see p.198-200 in "The Science of Vehicle Dynamics (2014), M. Guiggiani"
    ret.lateralParams.torqueBP, ret.lateralParams.torqueV = [[0], [0]]
    ret.lateralTuning.pid.kiBP, ret.lateralTuning.pid.kpBP = [[0.], [0.]]
    ret.lateralTuning.pid.kf = 0.00006 # conservative feed-forward

    eps_modified = False
    for fw in car_fw:
      if fw.ecu == "eps" and b"," in fw.fwVersion:
        eps_modified = True

    if candidate == CAR.CIVIC:
      stop_and_go = True
      ret.mass = CivicParams.MASS
      ret.wheelbase = CivicParams.WHEELBASE
      ret.centerToFront = CivicParams.CENTER_TO_FRONT
      ret.steerRatio = 15.38  # 10.93 is end-to-end spec
      if eps_modified:
        # stock request input values:     0x0000, 0x00DE, 0x014D, 0x01EF, 0x0290, 0x0377, 0x0454, 0x0610, 0x06EE
        # stock request output values:    0x0000, 0x0917, 0x0DC5, 0x1017, 0x119F, 0x140B, 0x1680, 0x1680, 0x1680
        # modified request output values: 0x0000, 0x0917, 0x0DC5, 0x1017, 0x119F, 0x140B, 0x1680, 0x2880, 0x3180
        # stock filter output values:     0x009F, 0x0108, 0x0108, 0x0108, 0x0108, 0x0108, 0x0108, 0x0108, 0x0108
        # modified filter output values:  0x009F, 0x0108, 0x0108, 0x0108, 0x0108, 0x0108, 0x0108, 0x0400, 0x0480
        # note: max request allowed is 4096, but request is capped at 3840 in firmware, so modifications result in 2x max
        ret.lateralParams.torqueBP, ret.lateralParams.torqueV = [[0, 2560, 8000], [0, 2560, 3840]]
        ret.lateralTuning.pid.kpV, ret.lateralTuning.pid.kiV = [[0.3], [0.1]]
      else:
        ret.lateralParams.torqueBP, ret.lateralParams.torqueV = [[0, 2560], [0, 2560]]
        ret.lateralTuning.pid.kpV, ret.lateralTuning.pid.kiV = [[1.1], [0.33]]
      tire_stiffness_factor = 1.

      ret.longitudinalTuning.kpBP = [0., 5., 35.]
      ret.longitudinalTuning.kpV = [3.6, 2.4, 1.5]
      ret.longitudinalTuning.kiBP = [0., 35.]
      ret.longitudinalTuning.kiV = [0.54, 0.36]

    elif candidate in (CAR.CIVIC_BOSCH, CAR.CIVIC_BOSCH_DIESEL):
      stop_and_go = True
      ret.mass = CivicParams.MASS
      ret.wheelbase = CivicParams.WHEELBASE
      ret.centerToFront = CivicParams.CENTER_TO_FRONT
      ret.steerRatio = 15.38  # 10.93 is end-to-end spec
      ret.lateralParams.torqueBP, ret.lateralParams.torqueV = [[0, 4096], [0, 4096]] # TODO: determine if there is a dead zone at the top end
      tire_stiffness_factor = 1.
      ret.lateralTuning.pid.kpV, ret.lateralTuning.pid.kiV = [[0.8], [0.24]]
      ret.longitudinalTuning.kpBP = [0., 5., 35.]
      ret.longitudinalTuning.kpV = [3.6, 2.4, 1.5]
      ret.longitudinalTuning.kiBP = [0., 35.]
      ret.longitudinalTuning.kiV = [0.54, 0.36]

    elif candidate in (CAR.ACCORD, CAR.ACCORD_15, CAR.ACCORDH):
      stop_and_go = True
      if not candidate == CAR.ACCORDH: # Hybrid uses same brake msg as hatch
        ret.safetyParam = 1  # Accord and CRV 5G use an alternate user brake msg
      ret.mass = 3279. * CV.LB_TO_KG + STD_CARGO_KG
      ret.wheelbase = 2.83
      ret.centerToFront = ret.wheelbase * 0.39
      ret.steerRatio = 16.33  # 11.82 is spec end-to-end
      ret.lateralParams.torqueBP, ret.lateralParams.torqueV = [[0, 4096], [0, 4096]] # TODO: determine if there is a dead zone at the top end
      tire_stiffness_factor = 0.8467
      ret.lateralTuning.pid.kpV, ret.lateralTuning.pid.kiV = [[0.6], [0.18]]
      ret.longitudinalTuning.kpBP = [0., 5., 35.]
      ret.longitudinalTuning.kpV = [1.2, 0.8, 0.5]
      ret.longitudinalTuning.kiBP = [0., 35.]
      ret.longitudinalTuning.kiV = [0.18, 0.12]

    elif candidate == CAR.ACURA_ILX:
      stop_and_go = False
      ret.mass = 3095. * CV.LB_TO_KG + STD_CARGO_KG
      ret.wheelbase = 2.67
      ret.centerToFront = ret.wheelbase * 0.37
      ret.steerRatio = 18.61  # 15.3 is spec end-to-end
      ret.lateralParams.torqueBP, ret.lateralParams.torqueV = [[0, 3840], [0, 3840]] # TODO: determine if there is a dead zone at the top end
      tire_stiffness_factor = 0.72
      ret.lateralTuning.pid.kpV, ret.lateralTuning.pid.kiV = [[0.8], [0.24]]
      ret.longitudinalTuning.kpBP = [0., 5., 35.]
      ret.longitudinalTuning.kpV = [1.2, 0.8, 0.5]
      ret.longitudinalTuning.kiBP = [0., 35.]
      ret.longitudinalTuning.kiV = [0.18, 0.12]

    elif candidate in (CAR.CRV, CAR.CRV_EU):
      stop_and_go = False
      ret.mass = 3572. * CV.LB_TO_KG + STD_CARGO_KG
      ret.wheelbase = 2.62
      ret.centerToFront = ret.wheelbase * 0.41
      ret.steerRatio = 16.89  # as spec
      ret.lateralParams.torqueBP, ret.lateralParams.torqueV = [[0, 1000], [0, 1000]] # TODO: determine if there is a dead zone at the top end
      tire_stiffness_factor = 0.444
      ret.lateralTuning.pid.kpV, ret.lateralTuning.pid.kiV = [[0.8], [0.24]]
      ret.longitudinalTuning.kpBP = [0., 5., 35.]
      ret.longitudinalTuning.kpV = [1.2, 0.8, 0.5]
      ret.longitudinalTuning.kiBP = [0., 35.]
      ret.longitudinalTuning.kiV = [0.18, 0.12]

    elif candidate == CAR.CRV_5G:
      stop_and_go = True
      ret.safetyParam = 1  # Accord and CRV 5G use an alternate user brake msg
      ret.mass = 3410. * CV.LB_TO_KG + STD_CARGO_KG
      ret.wheelbase = 2.66
      ret.centerToFront = ret.wheelbase * 0.41
      ret.steerRatio = 16.0  # 12.3 is spec end-to-end
      if eps_modified:
        # stock request input values:     0x0000, 0x00DB, 0x01BB, 0x0296, 0x0377, 0x0454, 0x0532, 0x0610, 0x067F
        # stock request output values:    0x0000, 0x0500, 0x0A15, 0x0E6D, 0x1100, 0x1200, 0x129A, 0x134D, 0x1400
        # modified request output values: 0x0000, 0x0500, 0x0A15, 0x0E6D, 0x1100, 0x1200, 0x1ACD, 0x239A, 0x2800
        ret.lateralParams.torqueBP, ret.lateralParams.torqueV = [[0, 2560, 10000], [0, 2560, 3840]]
        ret.lateralTuning.pid.kpV, ret.lateralTuning.pid.kiV = [[0.3], [0.1]]
      else:
        ret.lateralParams.torqueBP, ret.lateralParams.torqueV = [[0, 3840], [0, 3840]]
        ret.lateralTuning.pid.kpV, ret.lateralTuning.pid.kiV = [[0.64], [0.192]]
      tire_stiffness_factor = 0.677
      ret.longitudinalTuning.kpBP = [0., 5., 35.]
      ret.longitudinalTuning.kpV = [1.2, 0.8, 0.5]
      ret.longitudinalTuning.kiBP = [0., 35.]
      ret.longitudinalTuning.kiV = [0.18, 0.12]

    elif candidate == CAR.CRV_HYBRID:
      stop_and_go = True
      ret.safetyParam = 1  # Accord and CRV 5G use an alternate user brake msg
      ret.mass = 1667. + STD_CARGO_KG # mean of 4 models in kg
      ret.wheelbase = 2.66
      ret.centerToFront = ret.wheelbase * 0.41
      ret.steerRatio = 16.0  # 12.3 is spec end-to-end
      ret.lateralParams.torqueBP, ret.lateralParams.torqueV = [[0, 4096], [0, 4096]] # TODO: determine if there is a dead zone at the top end
      tire_stiffness_factor = 0.677
      ret.lateralTuning.pid.kpV, ret.lateralTuning.pid.kiV = [[0.6], [0.18]]
      ret.longitudinalTuning.kpBP = [0., 5., 35.]
      ret.longitudinalTuning.kpV = [1.2, 0.8, 0.5]
      ret.longitudinalTuning.kiBP = [0., 35.]
      ret.longitudinalTuning.kiV = [0.18, 0.12]

    elif candidate == CAR.FIT:
      stop_and_go = False
      ret.mass = 2644. * CV.LB_TO_KG + STD_CARGO_KG
      ret.wheelbase = 2.53
      ret.centerToFront = ret.wheelbase * 0.39
      ret.steerRatio = 13.06
      ret.lateralParams.torqueBP, ret.lateralParams.torqueV = [[0, 4096], [0, 4096]] # TODO: determine if there is a dead zone at the top end
      tire_stiffness_factor = 0.75
      ret.lateralTuning.pid.kpV, ret.lateralTuning.pid.kiV = [[0.25], [0.06]]
      ret.longitudinalTuning.kpBP = [0., 5., 35.]
      ret.longitudinalTuning.kpV = [1.2, 0.8, 0.5]
      ret.longitudinalTuning.kiBP = [0., 35.]
      ret.longitudinalTuning.kiV = [0.18, 0.12]

    elif candidate == CAR.HRV:
      stop_and_go = False
      ret.mass = 3125 * CV.LB_TO_KG + STD_CARGO_KG
      ret.wheelbase = 2.61
      ret.centerToFront = ret.wheelbase * 0.41
      ret.steerRatio = 15.2
      ret.lateralParams.torqueBP, ret.lateralParams.torqueV = [[0, 4096], [0, 4096]]
      tire_stiffness_factor = 0.5
      ret.lateralTuning.pid.kpV, ret.lateralTuning.pid.kiV = [[0.16], [0.025]]
      ret.longitudinalTuning.kpBP = [0., 5., 35.]
      ret.longitudinalTuning.kpV = [1.2, 0.8, 0.5]
      ret.longitudinalTuning.kiBP = [0., 35.]
      ret.longitudinalTuning.kiV = [0.18, 0.12]

    elif candidate == CAR.ACURA_RDX:
      stop_and_go = False
      ret.mass = 3935. * CV.LB_TO_KG + STD_CARGO_KG
      ret.wheelbase = 2.68
      ret.centerToFront = ret.wheelbase * 0.38
      ret.steerRatio = 15.0  # as spec
      ret.lateralParams.torqueBP, ret.lateralParams.torqueV = [[0, 1000], [0, 1000]] # TODO: determine if there is a dead zone at the top end
      tire_stiffness_factor = 0.444
      ret.lateralTuning.pid.kpV, ret.lateralTuning.pid.kiV = [[0.8], [0.24]]
      ret.longitudinalTuning.kpBP = [0., 5., 35.]
      ret.longitudinalTuning.kpV = [1.2, 0.8, 0.5]
      ret.longitudinalTuning.kiBP = [0., 35.]
      ret.longitudinalTuning.kiV = [0.18, 0.12]

    elif candidate == CAR.ODYSSEY:
      stop_and_go = False
      ret.mass = 4471. * CV.LB_TO_KG + STD_CARGO_KG
      ret.wheelbase = 3.00
      ret.centerToFront = ret.wheelbase * 0.41
      ret.steerRatio = 14.35  # as spec
      ret.lateralParams.torqueBP, ret.lateralParams.torqueV = [[0, 4096], [0, 4096]] # TODO: determine if there is a dead zone at the top end
      tire_stiffness_factor = 0.82
      ret.lateralTuning.pid.kpV, ret.lateralTuning.pid.kiV = [[0.45], [0.135]]
      ret.longitudinalTuning.kpBP = [0., 5., 35.]
      ret.longitudinalTuning.kpV = [1.2, 0.8, 0.5]
      ret.longitudinalTuning.kiBP = [0., 35.]
      ret.longitudinalTuning.kiV = [0.18, 0.12]

    elif candidate == CAR.ODYSSEY_CHN:
      stop_and_go = False
      ret.mass = 1849.2 + STD_CARGO_KG  # mean of 4 models in kg
      ret.wheelbase = 2.90
      ret.centerToFront = ret.wheelbase * 0.41  # from CAR.ODYSSEY
      ret.steerRatio = 14.35
      ret.lateralParams.torqueBP, ret.lateralParams.torqueV = [[0, 32767], [0, 32767]] # TODO: determine if there is a dead zone at the top end
      tire_stiffness_factor = 0.82
      ret.lateralTuning.pid.kpV, ret.lateralTuning.pid.kiV = [[0.45], [0.135]]
      ret.longitudinalTuning.kpBP = [0., 5., 35.]
      ret.longitudinalTuning.kpV = [1.2, 0.8, 0.5]
      ret.longitudinalTuning.kiBP = [0., 35.]
      ret.longitudinalTuning.kiV = [0.18, 0.12]

    elif candidate in (CAR.PILOT, CAR.PILOT_2019):
      stop_and_go = False
      ret.mass = 4204. * CV.LB_TO_KG + STD_CARGO_KG # average weight
      ret.wheelbase = 2.82
      ret.centerToFront = ret.wheelbase * 0.428
      ret.steerRatio = 17.25  # as spec
      ret.lateralParams.torqueBP, ret.lateralParams.torqueV = [[0, 4096], [0, 4096]] # TODO: determine if there is a dead zone at the top end
      tire_stiffness_factor = 0.444
      ret.lateralTuning.pid.kpV, ret.lateralTuning.pid.kiV = [[0.38], [0.11]]
      ret.longitudinalTuning.kpBP = [0., 5., 35.]
      ret.longitudinalTuning.kpV = [1.2, 0.8, 0.5]
      ret.longitudinalTuning.kiBP = [0., 35.]
      ret.longitudinalTuning.kiV = [0.18, 0.12]

    elif candidate == CAR.RIDGELINE:
      stop_and_go = False
      ret.mass = 4515. * CV.LB_TO_KG + STD_CARGO_KG
      ret.wheelbase = 3.18
      ret.centerToFront = ret.wheelbase * 0.41
      ret.steerRatio = 15.59  # as spec
      ret.lateralParams.torqueBP, ret.lateralParams.torqueV = [[0, 4096], [0, 4096]] # TODO: determine if there is a dead zone at the top end
      tire_stiffness_factor = 0.444
      ret.lateralTuning.pid.kpV, ret.lateralTuning.pid.kiV = [[0.38], [0.11]]
      ret.longitudinalTuning.kpBP = [0., 5., 35.]
      ret.longitudinalTuning.kpV = [1.2, 0.8, 0.5]
      ret.longitudinalTuning.kiBP = [0., 35.]
      ret.longitudinalTuning.kiV = [0.18, 0.12]

    elif candidate == CAR.INSIGHT:
      stop_and_go = True
      ret.mass = 2987. * CV.LB_TO_KG + STD_CARGO_KG
      ret.wheelbase = 2.7
      ret.centerToFront = ret.wheelbase * 0.39
      ret.steerRatio = 15.0  # 12.58 is spec end-to-end
      ret.lateralParams.torqueBP, ret.lateralParams.torqueV = [[0, 4096], [0, 4096]] # TODO: determine if there is a dead zone at the top end
      tire_stiffness_factor = 0.82
      ret.lateralTuning.pid.kpV, ret.lateralTuning.pid.kiV = [[0.6], [0.18]]
      ret.longitudinalTuning.kpBP = [0., 5., 35.]
      ret.longitudinalTuning.kpV = [1.2, 0.8, 0.5]
      ret.longitudinalTuning.kiBP = [0., 35.]
      ret.longitudinalTuning.kiV = [0.18, 0.12]


    else:
      raise ValueError("unsupported car %s" % candidate)

    # min speed to enable ACC. if car can do stop and go, then set enabling speed
    # to a negative value, so it won't matter. Otherwise, add 0.5 mph margin to not
    # conflict with PCM acc
    ret.minEnableSpeed = -1. if (stop_and_go or ret.enableGasInterceptor) else 25.5 * CV.MPH_TO_MS

    # TODO: get actual value, for now starting with reasonable value for
    # civic and scaling by mass and wheelbase
    ret.rotationalInertia = scale_rot_inertia(ret.mass, ret.wheelbase)

    # TODO: start from empirically derived lateral slip stiffness for the civic and scale by
    # mass and CG position, so all cars will have approximately similar dyn behaviors
    ret.tireStiffnessFront, ret.tireStiffnessRear = scale_tire_stiffness(ret.mass, ret.wheelbase, ret.centerToFront,
                                                                         tire_stiffness_factor=tire_stiffness_factor)

    ret.gasMaxBP = [0.]  # m/s
    ret.gasMaxV = [0.6] if ret.enableGasInterceptor else [0.] # max gas allowed
    ret.brakeMaxBP = [5., 20.]  # m/s
    ret.brakeMaxV = [1., 0.8]   # max brake allowed

    ret.stoppingControl = True
    ret.startAccel = 0.5

    ret.steerActuatorDelay = 0.1
    ret.steerRateCost = 0.5
    ret.steerLimitTimer = 0.8

    return ret

  # returns a car.CarState
  def update(self, c, can_strings):
    # ******************* do can recv *******************
    self.cp.update_strings(can_strings)
    self.cp_cam.update_strings(can_strings)

    ret = self.CS.update(self.cp, self.cp_cam)

    ret.canValid = self.cp.can_valid and self.cp_cam.can_valid
    ret.yawRate = self.VM.yaw_rate(ret.steeringAngle * CV.DEG_TO_RAD, ret.vEgo)
    # FIXME: read sendcan for brakelights
    brakelights_threshold = 0.02 if self.CS.CP.carFingerprint == CAR.CIVIC else 0.1
    ret.brakeLights = bool(self.CS.brake_switch or
                           c.actuators.brake > brakelights_threshold)

    buttonEvents = []

    if self.CS.cruise_buttons != self.CS.prev_cruise_buttons:
      be = car.CarState.ButtonEvent.new_message()
      be.type = ButtonType.unknown
      if self.CS.cruise_buttons != 0:
        be.pressed = True
        but = self.CS.cruise_buttons
      else:
        be.pressed = False
        but = self.CS.prev_cruise_buttons
      if but == CruiseButtons.RES_ACCEL:
        be.type = ButtonType.accelCruise
      elif but == CruiseButtons.DECEL_SET:
        be.type = ButtonType.decelCruise
      elif but == CruiseButtons.CANCEL:
        be.type = ButtonType.cancel
      elif but == CruiseButtons.MAIN:
        be.type = ButtonType.altButton3
      buttonEvents.append(be)

    if self.CS.cruise_setting != self.CS.prev_cruise_setting:
      be = car.CarState.ButtonEvent.new_message()
      be.type = ButtonType.unknown
      if self.CS.cruise_setting != 0:
        be.pressed = True
        but = self.CS.cruise_setting
      else:
        be.pressed = False
        but = self.CS.prev_cruise_setting
      if but == 1:
        be.type = ButtonType.altButton1
      # TODO: more buttons?
      buttonEvents.append(be)
    ret.buttonEvents = buttonEvents

    # events
<<<<<<< HEAD
    events = self.create_common_events(ret)
    if self.CS.brake_error:
      events.append(create_event('brakeUnavailable', [ET.NO_ENTRY, ET.IMMEDIATE_DISABLE, ET.PERMANENT]))
=======
    events = self.create_common_events(ret, pcm_enable=False)
    if self.CS.brake_error:
      events.add(EventName.brakeUnavailable)
>>>>>>> 51aa86da
    if self.CS.brake_hold and self.CS.CP.carFingerprint not in HONDA_BOSCH:
      events.add(EventName.brakeHold)
    if self.CS.park_brake:
      events.add(EventName.parkBrake)

    if self.CP.enableCruise and ret.vEgo < self.CP.minEnableSpeed:
<<<<<<< HEAD
      events.append(create_event('speedTooLow', [ET.NO_ENTRY]))
=======
      events.add(EventName.belowEngageSpeed)
>>>>>>> 51aa86da

    # it can happen that car cruise disables while comma system is enabled: need to
    # keep braking if needed or if the speed is very low
    if self.CP.enableCruise and not ret.cruiseState.enabled \
       and (c.actuators.brake <= 0. or not self.CP.openpilotLongitudinalControl):
      # non loud alert if cruise disables below 25mph as expected (+ a little margin)
      if ret.vEgo < self.CP.minEnableSpeed + 2.:
        events.add(EventName.speedTooLow)
      else:
        events.add(EventName.cruiseDisabled)
    if self.CS.CP.minEnableSpeed > 0 and ret.vEgo < 0.001:
      events.add(EventName.manualRestart)

    cur_time = self.frame * DT_CTRL
    enable_pressed = False
    # handle button presses
    for b in ret.buttonEvents:

      # do enable on both accel and decel buttons
      if b.type in [ButtonType.accelCruise, ButtonType.decelCruise] and not b.pressed:
        self.last_enable_pressed = cur_time
        enable_pressed = True

      # do disable on button down
      if b.type == "cancel" and b.pressed:
        events.add(EventName.buttonCancel)

    if self.CP.enableCruise:
      # KEEP THIS EVENT LAST! send enable event if button is pressed and there are
      # NO_ENTRY events, so controlsd will display alerts. Also not send enable events
      # too close in time, so a no_entry will not be followed by another one.
      # TODO: button press should be the only thing that triggers enable
      if ((cur_time - self.last_enable_pressed) < 0.2 and
          (cur_time - self.last_enable_sent) > 0.2 and
          ret.cruiseState.enabled) or \
         (enable_pressed and events.any(ET.NO_ENTRY)):
        events.add(EventName.buttonEnable)
        self.last_enable_sent = cur_time
    elif enable_pressed:
      events.add(EventName.buttonEnable)

    ret.events = events.to_msg()

    self.CS.out = ret.as_reader()
    return self.CS.out

  # pass in a car.CarControl
  # to be called @ 100hz
  def apply(self, c):
    if c.hudControl.speedVisible:
      hud_v_cruise = c.hudControl.setSpeed * CV.MS_TO_KPH
    else:
      hud_v_cruise = 255

    pcm_accel = int(clip(c.cruiseControl.accelOverride, 0, 1) * 0xc6)

    can_sends = self.CC.update(c.enabled, self.CS, self.frame,
                               c.actuators,
                               c.cruiseControl.speedOverride,
                               c.cruiseControl.override,
                               c.cruiseControl.cancel,
                               pcm_accel,
                               hud_v_cruise,
                               c.hudControl.lanesVisible,
                               hud_show_car=c.hudControl.leadVisible,
                               hud_alert=c.hudControl.visualAlert)

    self.frame += 1
    return can_sends<|MERGE_RESOLUTION|>--- conflicted
+++ resolved
@@ -5,11 +5,7 @@
 from common.realtime import DT_CTRL
 from selfdrive.swaglog import cloudlog
 from selfdrive.config import Conversions as CV
-<<<<<<< HEAD
-from selfdrive.controls.lib.drive_helpers import create_event, EventTypes as ET, get_events
-=======
 from selfdrive.controls.lib.events import ET
->>>>>>> 51aa86da
 from selfdrive.car.honda.values import CruiseButtons, CAR, HONDA_BOSCH, Ecu, ECU_FINGERPRINT, FINGERPRINTS
 from selfdrive.car import STD_CARGO_KG, CivicParams, scale_rot_inertia, scale_tire_stiffness, is_ecu_disconnected, gen_empty_fingerprint
 from selfdrive.controls.lib.planner import _A_CRUISE_MAX_V_FOLLOWING
@@ -18,10 +14,7 @@
 A_ACC_MAX = max(_A_CRUISE_MAX_V_FOLLOWING)
 
 ButtonType = car.CarState.ButtonEvent.Type
-<<<<<<< HEAD
-=======
 EventName = car.CarEvent.EventName
->>>>>>> 51aa86da
 
 def compute_gb_honda(accel, speed):
   creep_brake = 0.0
@@ -474,26 +467,16 @@
     ret.buttonEvents = buttonEvents
 
     # events
-<<<<<<< HEAD
-    events = self.create_common_events(ret)
-    if self.CS.brake_error:
-      events.append(create_event('brakeUnavailable', [ET.NO_ENTRY, ET.IMMEDIATE_DISABLE, ET.PERMANENT]))
-=======
     events = self.create_common_events(ret, pcm_enable=False)
     if self.CS.brake_error:
       events.add(EventName.brakeUnavailable)
->>>>>>> 51aa86da
     if self.CS.brake_hold and self.CS.CP.carFingerprint not in HONDA_BOSCH:
       events.add(EventName.brakeHold)
     if self.CS.park_brake:
       events.add(EventName.parkBrake)
 
     if self.CP.enableCruise and ret.vEgo < self.CP.minEnableSpeed:
-<<<<<<< HEAD
-      events.append(create_event('speedTooLow', [ET.NO_ENTRY]))
-=======
       events.add(EventName.belowEngageSpeed)
->>>>>>> 51aa86da
 
     # it can happen that car cruise disables while comma system is enabled: need to
     # keep braking if needed or if the speed is very low
