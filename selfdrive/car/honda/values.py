from cereal import car
from selfdrive.car import dbc_dict

Ecu = car.CarParams.Ecu
VisualAlert = car.CarControl.HUDControl.VisualAlert

# Car button codes
class CruiseButtons:
  RES_ACCEL = 4
  DECEL_SET = 3
  CANCEL = 2
  MAIN = 1

# See dbc files for info on values"
VISUAL_HUD = {
  VisualAlert.none: 0,
  VisualAlert.fcw: 1,
  VisualAlert.steerRequired: 1,
  VisualAlert.brakePressed: 10,
  VisualAlert.wrongGear: 6,
  VisualAlert.seatbeltUnbuckled: 5,
  VisualAlert.speedTooHigh: 8}

class CAR:
  ACCORD = "HONDA ACCORD 2018 SPORT 2T"
  ACCORD_15 = "HONDA ACCORD 2018 LX 1.5T"
  ACCORDH = "HONDA ACCORD 2018 HYBRID TOURING"
  CIVIC = "HONDA CIVIC 2016 TOURING"
  CIVIC_BOSCH = "HONDA CIVIC HATCHBACK 2017 SEDAN/COUPE 2019"
  CIVIC_BOSCH_DIESEL = "HONDA CIVIC SEDAN 1.6 DIESEL"
  ACURA_ILX = "ACURA ILX 2016 ACURAWATCH PLUS"
  CRV = "HONDA CR-V 2016 TOURING"
  CRV_5G = "HONDA CR-V 2017 EX"
  CRV_EU = "HONDA CR-V 2016 EXECUTIVE"
  CRV_HYBRID = "HONDA CR-V 2019 HYBRID"
  FIT = "HONDA FIT 2018 EX"
  HRV = "HONDA HRV 2019 TOURING"
  ODYSSEY = "HONDA ODYSSEY 2018 EX-L"
  ODYSSEY_CHN = "HONDA ODYSSEY 2019 EXCLUSIVE CHN"
  ACURA_RDX = "ACURA RDX 2018 ACURAWATCH PLUS"
  PILOT = "HONDA PILOT 2017 TOURING"
  PILOT_2019 = "HONDA PILOT 2019 ELITE"
  RIDGELINE = "HONDA RIDGELINE 2017 BLACK EDITION"
  INSIGHT = "HONDA INSIGHT 2019 TOURING"

# diag message that in some Nidec cars only appear with 1s freq if VIN query is performed
DIAG_MSGS = {1600: 5, 1601: 8}

FINGERPRINTS = {
  CAR.ACCORD: [{
    148: 8, 228: 5, 304: 8, 330: 8, 344: 8, 380: 8, 399: 7, 419: 8, 420: 8, 427: 3, 432: 7, 441: 5, 446: 3, 450: 8, 464: 8, 477: 8, 479: 8, 495: 8, 545: 6, 662: 4, 773: 7, 777: 8, 780: 8, 804: 8, 806: 8, 808: 8, 829: 5, 862: 8, 884: 8, 891: 8, 927: 8, 929: 8, 1302: 8, 1600: 5, 1601: 8, 1652: 8
  }],
  CAR.ACCORD_15: [{
    148: 8, 228: 5, 304: 8, 330: 8, 344: 8, 380: 8, 399: 7, 401: 8, 420: 8, 427: 3, 432: 7, 441: 5, 446: 3, 450: 8, 464: 8, 477: 8, 479: 8, 495: 8, 545: 6, 662: 4, 773: 7, 777: 8, 780: 8, 804: 8, 806: 8, 808: 8, 829: 5, 862: 8, 884: 8, 891: 8, 927: 8, 929: 8, 1302: 8, 1600: 5, 1601: 8, 1652: 8
  }],
  CAR.ACCORDH: [{
    148: 8, 228: 5, 304: 8, 330: 8, 344: 8, 380: 8, 387: 8, 388: 8, 399: 7, 419: 8, 420: 8, 427: 3, 432: 7, 441: 5, 450: 8, 464: 8, 477: 8, 479: 8, 495: 8, 525: 8, 545: 6, 662: 4, 773: 7, 777: 8, 780: 8, 804: 8, 806: 8, 808: 8, 829: 5, 862: 8, 884: 8, 891: 8, 927: 8, 929: 8, 1302: 8, 1600: 5, 1601: 8, 1652: 8
  }],
  CAR.ACURA_ILX: [{
    57: 3, 145: 8, 228: 5, 304: 8, 316: 8, 342: 6, 344: 8, 380: 8, 398: 3, 399: 7, 419: 8, 420: 8, 422: 8, 428: 8, 432: 7, 464: 8, 476: 4, 490: 8, 506: 8, 512: 6, 513: 6, 542: 7, 545: 4, 597: 8, 660: 8, 773: 7, 777: 8, 780: 8, 800: 8, 804: 8, 808: 8, 819: 7, 821: 5, 829: 5, 882: 2, 884: 7, 887: 8, 888: 8, 892: 8, 923: 2, 929: 4, 983: 8, 985: 3, 1024: 5, 1027: 5, 1029: 8, 1030: 5, 1034: 5, 1036: 8, 1039: 8, 1057: 5, 1064: 7, 1108: 8, 1365: 5,
  }],
  # Acura RDX w/ Added Comma Pedal Support (512L & 513L)
  CAR.ACURA_RDX: [{
    57: 3, 145: 8, 229: 4, 308: 5, 316: 8, 342: 6, 344: 8, 380: 8, 392: 6, 398: 3, 399: 6, 404: 4, 420: 8, 422: 8, 426: 8, 432: 7, 464: 8, 474: 5, 476: 4, 487: 4, 490: 8, 506: 8, 512: 6, 513: 6, 542: 7, 545: 4, 597: 8, 660: 8, 773: 7, 777: 8, 780: 8, 800: 8, 804: 8, 808: 8, 819: 7, 821: 5, 829: 5, 882: 2, 884: 7, 887: 8, 888: 8, 892: 8, 923: 2, 929: 4, 963: 8, 965: 8, 966: 8, 967: 8, 983: 8, 985: 3, 1024: 5, 1027: 5, 1029: 8, 1033: 5, 1034: 5, 1036: 8, 1039: 8, 1057: 5, 1064: 7, 1108: 8, 1365: 5, 1424: 5, 1729: 1
  }],
  CAR.CIVIC: [{
    57: 3, 148: 8, 228: 5, 304: 8, 330: 8, 344: 8, 380: 8, 399: 7, 401: 8, 420: 8, 427: 3, 428: 8, 432: 7, 450: 8, 464: 8, 470: 2, 476: 7, 487: 4, 490: 8, 493: 5, 506: 8, 512: 6, 513: 6, 545: 6, 597: 8, 662: 4, 773: 7, 777: 8, 780: 8, 795: 8, 800: 8, 804: 8, 806: 8, 808: 8, 829: 5, 862: 8, 884: 8, 891: 8, 892: 8, 927: 8, 929: 8, 985: 3, 1024: 5, 1027: 5, 1029: 8, 1036: 8, 1039: 8, 1108: 8, 1302: 8, 1322: 5, 1361: 5, 1365: 5, 1424: 5, 1633: 8,
  }],
  CAR.CIVIC_BOSCH: [{
  # 2017 Civic Hatchback EX, 2019 Civic Sedan Touring Canadian, and 2018 Civic Hatchback Executive Premium 1.0L CVT European
    57: 3, 148: 8, 228: 5, 304: 8, 330: 8, 344: 8, 380: 8, 399: 7, 401: 8, 420: 8, 427: 3, 428: 8, 432: 7, 441: 5, 450: 8, 460: 3, 464: 8, 470: 2, 476: 7, 477: 8, 479: 8, 490: 8, 493: 5, 495: 8, 506: 8, 545: 6, 597: 8, 662: 4, 773: 7, 777: 8, 780: 8, 795: 8, 800: 8, 804: 8, 806: 8, 808: 8, 829: 5, 862: 8, 884: 8, 891: 8, 892: 8, 927: 8, 929: 8, 985: 3, 1024: 5, 1027: 5, 1029: 8, 1036: 8, 1039: 8, 1108: 8, 1302: 8, 1322: 5, 1361: 5, 1365: 5, 1424: 5, 1600: 5, 1601: 8, 1625: 5, 1629: 5, 1633: 8,
  },
  # 2017 Civic Hatchback LX
  {
    57: 3, 148: 8, 228: 5, 304: 8, 330: 8, 344: 8, 380: 8, 399: 7, 401: 8, 420: 8, 423: 2, 427: 3, 428: 8, 432: 7, 441: 5, 450: 8, 464: 8, 470: 2, 476: 7, 477: 8, 479: 8, 490: 8, 493: 5, 495: 8, 506: 8, 545: 6, 597: 8, 662: 4, 773: 7, 777: 8, 780: 8, 795: 8, 800: 8, 804: 8, 806: 8, 808: 8, 815: 8, 825: 4, 829: 5, 846: 8, 862: 8, 881: 8, 882: 4, 884: 8, 888: 8, 891: 8, 892: 8, 918: 7, 927: 8, 929: 8, 983: 8, 985: 3, 1024: 5, 1027: 5, 1029: 8, 1036: 8, 1039: 8, 1064: 7, 1092: 1, 1108: 8, 1125: 8, 1127: 2, 1296: 8, 1302: 8, 1322: 5, 1361: 5, 1365: 5, 1424: 5, 1600: 5, 1601: 8, 1633: 8
  }],
  CAR.CIVIC_BOSCH_DIESEL: [{
  # 2019 Civic Sedan 1.6 i-dtec Diesel European
    57: 3, 148: 8, 228: 5, 308: 5, 316: 8, 330: 8, 344: 8, 380: 8, 399: 7, 419: 8, 420: 8, 426: 8, 427: 3, 432: 7, 441: 5, 450: 8, 464: 8, 470: 2, 476: 7, 477: 8, 479: 8, 490: 8, 493: 5, 495: 8, 506: 8, 507: 1, 545: 6, 597: 8, 662: 4, 773: 7, 777: 8, 780: 8, 795: 8, 800: 8, 801: 3, 804: 8, 806: 8, 808: 8, 815: 8, 824: 8, 825: 4, 829: 5, 837: 5, 862: 8, 881: 8, 882: 4, 884: 8, 887: 8, 888: 8, 891: 8, 902: 8, 918: 7, 927: 8, 929: 8, 983: 8, 985: 3, 1024: 5, 1027: 5, 1029: 8, 1036: 8, 1039: 8, 1064: 7, 1092: 1, 1108: 8, 1115: 2, 1125: 8, 1296: 8, 1302: 8, 1322: 5, 1337: 5, 1361: 5, 1365: 5, 1424: 5, 1600: 5, 1601: 8
  }],
  CAR.CRV: [{
    57: 3, 145: 8, 316: 8, 340: 8, 342: 6, 344: 8, 380: 8, 398: 3, 399: 6, 401: 8, 404: 4, 420: 8, 422: 8, 426: 8, 432: 7, 464: 8, 474: 5, 476: 4, 487: 4, 490: 8, 493: 3, 506: 8, 507: 1, 512: 6, 513: 6, 542: 7, 545: 4, 597: 8, 660: 8, 661: 4, 773: 7, 777: 8, 780: 8, 800: 8, 804: 8, 808: 8, 829: 5, 882: 2, 884: 7, 888: 8, 891: 8, 892: 8, 923: 2, 929: 8, 983: 8, 985: 3, 1024: 5, 1027: 5, 1029: 8, 1033: 5, 1036: 8, 1039: 8, 1057: 5, 1064: 7, 1108: 8, 1125: 8, 1296: 8, 1365: 5, 1424: 5, 1600: 5, 1601: 8,
  }],
  CAR.CRV_5G: [{
    57: 3, 148: 8, 199: 4, 228: 5, 231: 5, 232: 7, 304: 8, 330: 8, 340: 8, 344: 8, 380: 8, 399: 7, 401: 8, 420: 8, 423: 2, 427: 3, 428: 8, 432: 7, 441: 5, 446: 3, 450: 8, 464: 8, 467: 2, 469: 3, 470: 2, 474: 8, 476: 7, 477: 8, 479: 8, 490: 8, 493: 5, 495: 8, 507: 1, 545: 6, 597: 8, 661: 4, 662: 4, 773: 7, 777: 8, 780: 8, 795: 8, 800: 8, 804: 8, 806: 8, 808: 8, 814: 4, 815: 8, 817: 4, 825: 4, 829: 5, 862: 8, 881: 8, 882: 4, 884: 8, 888: 8, 891: 8, 927: 8, 918: 7, 929: 8, 983: 8, 985: 3, 1024: 5, 1027: 5, 1029: 8, 1036: 8, 1039: 8, 1064: 7, 1108: 8, 1092: 1, 1115: 2, 1125: 8, 1127: 2, 1296: 8, 1302: 8, 1322: 5, 1361: 5, 1365: 5, 1424: 5, 1600: 5, 1601: 8, 1618: 5, 1633: 8, 1670: 5
  }],
  # 1057: 5 1024: 5 are also on the OBD2 bus. their lengths differ from the camera's f-can bus. re-fingerprint after obd2 connection is split in panda firmware from bus 1.
  CAR.CRV_EU: [{
    57: 3, 145: 8, 308: 5, 316: 8, 342: 6, 344: 8, 380: 8, 398: 3, 399: 6, 404: 4, 419: 8, 420: 8, 422: 8, 426: 8, 432: 7, 464: 8, 474: 5, 476: 4, 487: 4, 490: 8, 493: 3, 506: 8, 507: 1, 510: 3, 538: 3, 542: 7, 545: 4, 597: 8, 660: 8, 661: 4, 768: 8, 769: 8, 773: 7, 777: 8, 780: 8, 800: 8, 801: 3, 803: 8, 804: 8, 808: 8, 824: 8, 829: 5, 837: 5, 862: 8, 882: 2, 884: 7, 888: 8, 891: 8, 892: 8, 923: 2, 927: 8, 929: 8, 930: 8, 931: 8, 983: 8, 1024: 8, 1027: 5, 1029: 8, 1033: 5, 1036: 8, 1039: 8, 1040: 8, 1041: 8, 1042: 8, 1043: 8, 1044: 8, 1045: 8, 1046: 8, 1047: 8, 1056: 8, 1057: 8, 1058: 8, 1059: 8, 1060: 8, 1064: 7, 1072: 8, 1073: 8, 1074: 8, 1075: 8, 1076: 8, 1077: 8, 1078: 8, 1079: 8, 1080: 8, 1081: 8, 1088: 8, 1089: 8, 1090: 8, 1091: 8, 1092: 8, 1093: 8, 1108: 8, 1125: 8, 1279: 8, 1280: 8, 1296: 8, 1297: 8, 1365: 5, 1424: 5, 1600: 5, 1601: 8,
  }],
  CAR.CRV_HYBRID: [{
    57: 3, 148: 8, 228: 5, 304: 8, 330: 8, 344: 8, 380: 8, 387: 8, 388: 8, 399: 7, 408: 6, 415: 6, 419: 8, 420: 8, 427: 3, 428: 8, 432: 7, 441: 5, 450: 8, 464: 8, 477: 8, 479: 8, 490: 8, 495: 8, 525: 8, 531: 8, 545: 6, 662: 4, 773: 7, 777: 8, 780: 8, 804: 8, 806: 8, 808: 8, 814: 4, 829: 5, 833: 6, 862: 8, 884: 8, 891: 8, 927: 8, 929: 8, 930: 8, 931: 8, 1302: 8, 1361: 5, 1365: 5, 1600: 5, 1601: 8, 1626: 5, 1627: 5
  }],
  CAR.FIT: [{
    57: 3, 145: 8, 228: 5, 304: 8, 342: 6, 344: 8, 380: 8, 399: 7, 401: 8, 420: 8, 422: 8, 427: 3, 428: 8, 432: 7, 464: 8, 487: 4, 490: 8, 506: 8, 597: 8, 660: 8, 661: 4, 773: 7, 777: 8, 780: 8, 800: 8, 804: 8, 808: 8, 829: 5, 862: 8, 884: 7, 892: 8, 929: 8, 985: 3, 1024: 5, 1027: 5, 1029: 8, 1036: 8, 1039: 8, 1108: 8, 1322: 5, 1361: 5, 1365: 5, 1424: 5, 1600: 5, 1601: 8
  }],
  CAR.HRV: [{
    57: 3, 145: 8, 228: 5, 316: 8, 340: 8, 342: 6, 344: 8, 380: 8, 399: 7, 401: 8, 420: 8, 422: 8, 423: 2, 426: 8, 427: 3, 432: 7, 441: 5, 450: 8, 464: 8, 474: 8, 490: 8, 493: 3, 506: 8, 538: 5, 578: 2, 597: 8, 660: 8, 661: 4, 773: 7, 777: 8, 780: 8, 804: 8, 808: 8, 829: 5, 862: 8, 882: 2, 884: 7, 892: 8, 929: 8, 985: 3, 1030: 5, 1033: 5, 1108: 8, 1137: 8, 1348: 5, 1361: 5, 1365: 5, 1600: 5, 1601: 8, 1618: 5
  }],
  # 2018 Odyssey w/ Added Comma Pedal Support (512L & 513L)
  CAR.ODYSSEY: [{
    57: 3, 148: 8, 228: 5, 229: 4, 316: 8, 342: 6, 344: 8, 380: 8, 399: 7, 411: 5, 419: 8, 420: 8, 427: 3, 432: 7, 450: 8, 463: 8, 464: 8, 476: 4, 490: 8, 506: 8, 512: 6, 513: 6, 542: 7, 545: 6, 597: 8, 662: 4, 773: 7, 777: 8, 780: 8, 795: 8, 800: 8, 804: 8, 806: 8, 808: 8, 817: 4, 819: 7, 821: 5, 825: 4, 829: 5, 837: 5, 856: 7, 862: 8, 871: 8, 881: 8, 882: 4, 884: 8, 891: 8, 892: 8, 905: 8, 923: 2, 927: 8, 929: 8, 963: 8, 965: 8, 966: 8, 967: 8, 983: 8, 985: 3, 1029: 8, 1036: 8, 1052: 8, 1064: 7, 1088: 8, 1089: 8, 1092: 1, 1108: 8, 1110: 8, 1125: 8, 1296: 8, 1302: 8, 1600: 5, 1601: 8, 1612: 5, 1613: 5, 1614: 5, 1615: 8, 1616: 5, 1619: 5, 1623: 5, 1668: 5
  },
  # 2018 Odyssey Elite w/ Added Comma Pedal Support (512L & 513L)
  {
    57: 3, 148: 8, 228: 5, 229: 4, 304: 8, 342: 6, 344: 8, 380: 8, 399: 7, 411: 5, 419: 8, 420: 8, 427: 3, 432: 7, 440: 8, 450: 8, 463: 8, 464: 8, 476: 4, 490: 8, 506: 8, 507: 1, 542: 7, 545: 6, 597: 8, 662: 4, 773: 7, 777: 8, 780: 8, 795: 8, 800: 8, 804: 8, 806: 8, 808: 8, 817: 4, 819: 7, 821: 5, 825: 4, 829: 5, 837: 5, 856: 7, 862: 8, 871: 8, 881: 8, 882: 4, 884: 8, 891: 8, 892: 8, 905: 8, 923: 2, 927: 8, 929: 8, 963: 8, 965: 8, 966: 8, 967: 8, 983: 8, 985: 3, 1029: 8, 1036: 8, 1052: 8, 1064: 7, 1088: 8, 1089: 8, 1092: 1, 1108: 8, 1110: 8, 1125: 8, 1296: 8, 1302: 8, 1600: 5, 1601: 8, 1612: 5, 1613: 5, 1614: 5, 1616: 5, 1619: 5, 1623: 5, 1668: 5
  }],
  CAR.ODYSSEY_CHN: [{
    57: 3, 145: 8, 316: 8, 342: 6, 344: 8, 380: 8, 398: 3, 399: 7, 401: 8, 404: 4, 411: 5, 420: 8, 422: 8, 423: 2, 426: 8, 432: 7, 450: 8, 464: 8, 490: 8, 506: 8, 507: 1, 512: 6, 513: 6, 597: 8, 610: 8, 611: 8, 612: 8, 617: 8, 660: 8, 661: 4, 773: 7, 780: 8, 804: 8, 808: 8, 829: 5, 862: 8, 884: 7, 892: 8, 923: 2, 929: 8, 1030: 5, 1137: 8, 1302: 8, 1348: 5, 1361: 5, 1365: 5, 1600: 5, 1601: 8, 1639: 8
  }],
  # 2017 Pilot Touring AND 2016 Pilot EX-L w/ Added Comma Pedal Support (512L & 513L)
  CAR.PILOT: [{
    57: 3, 145: 8, 228: 5, 229: 4, 308: 5, 316: 8, 334: 8, 339: 7, 342: 6, 344: 8, 379: 8, 380: 8, 392: 6, 399: 7, 419: 8, 420: 8, 422: 8, 425: 8, 426: 8, 427: 3, 432: 7, 463: 8, 464: 8, 476: 4, 490: 8, 506: 8, 507: 1, 512: 6, 513: 6, 538: 3, 542: 7, 545: 5, 546: 3, 597: 8, 660: 8, 773: 7, 777: 8, 780: 8, 795: 8, 800: 8, 804: 8, 808: 8, 819: 7, 821: 5, 829: 5, 837: 5, 856: 7, 871: 8, 882: 2, 884: 7, 891: 8, 892: 8, 923: 2, 929: 8, 963: 8, 965: 8, 966: 8, 967: 8, 983: 8, 985: 3, 1027: 5, 1029: 8, 1036: 8, 1039: 8, 1064: 7, 1088: 8, 1089: 8, 1108: 8, 1125: 8, 1296: 8, 1424: 5, 1600: 5, 1601: 8, 1612: 5, 1613: 5, 1616: 5, 1618: 5, 1668: 5
  }],
  # this fingerprint also includes the Passport 2019
  CAR.PILOT_2019: [{
    57: 3, 145: 8, 228: 5, 308: 5, 316: 8, 334: 8, 342: 6, 344: 8, 379: 8, 380: 8, 399: 7, 411: 5, 419: 8, 420: 8, 422: 8, 425: 8, 426: 8, 427: 3, 432: 7, 463: 8, 464: 8, 476: 4, 490: 8, 506: 8, 512: 6, 513: 6, 538: 3, 542: 7, 545: 5, 546: 3, 597: 8, 660: 8, 773: 7, 777: 8, 780: 8, 795: 8, 800: 8, 804: 8, 808: 8, 817: 4, 819: 7, 821: 5, 825: 4, 829: 5, 837: 5, 856: 7, 871: 8, 881: 8, 882: 2, 884: 7, 891: 8, 892: 8, 923: 2, 927: 8, 929: 8, 983: 8, 985: 3, 1029: 8, 1052: 8, 1064: 7, 1088: 8, 1089: 8, 1092: 1, 1108: 8, 1110: 8, 1125: 8, 1296: 8, 1424: 5, 1445: 8, 1600: 5, 1601: 8, 1612: 5, 1613: 5, 1614: 5, 1615: 8, 1616: 5, 1617: 8, 1618: 5, 1623: 5, 1668: 5
  },
  # 2019 Pilot EX-L
  {
    57: 3, 145: 8, 228: 5, 229: 4, 308: 5, 316: 8, 339: 7, 342: 6, 344: 8, 380: 8, 392: 6, 399: 7, 411: 5, 419: 8, 420: 8, 422: 8, 425: 8, 426: 8, 427: 3, 432: 7, 464: 8, 476: 4, 490: 8, 506: 8, 512: 6, 513: 6, 542: 7, 545: 5, 546: 3, 597: 8, 660: 8, 773: 7, 777: 8, 780: 8, 795: 8, 800: 8, 804: 8, 808: 8, 817: 4, 819: 7, 821: 5, 829: 5, 871: 8, 881: 8, 882: 2, 884: 7, 891: 8, 892: 8, 923: 2, 927: 8, 929: 8, 963: 8, 965: 8, 966: 8, 967: 8, 983: 8, 985: 3, 1027: 5, 1029: 8, 1039: 8, 1064: 7, 1088: 8, 1089: 8, 1092: 1, 1108: 8, 1125: 8, 1296: 8, 1424: 5, 1445: 8, 1600: 5, 1601: 8, 1612: 5, 1613: 5, 1616: 5, 1617: 8, 1618: 5, 1623: 5, 1668: 5
  }],
  # Ridgeline w/ Added Comma Pedal Support (512L & 513L)
  CAR.RIDGELINE: [{
    57: 3, 145: 8, 228: 5, 229: 4, 308: 5, 316: 8, 339: 7, 342: 6, 344: 8, 380: 8, 392: 6, 399: 7, 419: 8, 420: 8, 422: 8, 425: 8, 426: 8, 427: 3, 432: 7, 464: 8, 471: 3, 476: 4, 490: 8, 506: 8, 512: 6, 513: 6, 545: 5, 546: 3, 597: 8, 660: 8, 773: 7, 777: 8, 780: 8, 795: 8, 800: 8, 804: 8, 808: 8, 819: 7, 821: 5, 829: 5, 871: 8, 882: 2, 884: 7, 892: 8, 923: 2, 927: 8, 929: 8, 963: 8, 965: 8, 966: 8, 967: 8, 983: 8, 985: 3, 1027: 5, 1029: 8, 1036: 8, 1039: 8, 1064: 7, 1088: 8, 1089: 8, 1108: 8, 1125: 8, 1296: 8, 1365: 5, 1424: 5, 1600: 5, 1601: 8, 1613: 5, 1616: 5, 1618: 5, 1668: 5, 2015: 3
  },
  # 2019 Ridgeline
  {
<<<<<<< HEAD
    57: 3, 145: 8, 228: 5, 229: 4, 308: 5, 316: 8, 339: 7, 342: 6, 344: 8, 380: 8, 392: 6, 399: 7, 419: 8, 420: 8, 422:8, 425: 8, 426: 8, 427: 3, 432: 7, 464: 8, 476: 4, 490: 8, 545: 5, 546: 3, 597: 8, 660: 8, 773: 7, 777: 8, 795: 8, 800: 8, 804: 8, 808: 8, 819: 7, 821: 5, 871: 8, 882: 2, 884: 7, 892: 8, 923: 2, 929: 8, 963: 8, 965: 8, 966: 8, 967: 8, 983: 8, 985: 3, 1027: 5, 1029: 8, 1036: 8, 1039: 8, 1064: 7, 1088: 8, 1089: 8, 1092: 1, 1108: 8, 1125: 8, 1296: 8, 1365: 5, 424: 5, 1613: 5, 1616: 5, 1618: 5, 1623: 5, 1668: 5
=======
    57: 3, 145: 8, 228: 5, 229: 4, 308: 5, 316: 8, 339: 7, 342: 6, 344: 8, 380: 8, 392: 6, 399: 7, 419: 8, 420: 8, 422: 8, 425: 8, 426: 8, 427: 3, 432: 7, 464: 8, 476: 4, 490: 8, 512: 6, 513: 6, 545: 5, 546: 3, 597: 8, 660: 8, 773: 7, 777: 8, 795: 8, 800: 8, 804: 8, 808: 8, 819: 7, 821: 5, 871: 8, 882: 2, 884: 7, 892: 8, 923: 2, 929: 8, 963: 8, 965: 8, 966: 8, 967: 8, 983: 8, 985: 3, 1027: 5, 1029: 8, 1036: 8, 1039: 8, 1064: 7, 1088: 8, 1089: 8, 1092: 1, 1108: 8, 1125: 8, 1296: 8, 1365: 5, 424: 5, 1613: 5, 1616: 5, 1618: 5, 1623: 5, 1668: 5
>>>>>>> 51aa86da
  }],
  # 2019 Insight
  CAR.INSIGHT: [{
    57: 3, 148: 8, 228: 5, 304: 8, 330: 8, 344: 8, 380: 8, 387: 8, 388: 8, 399: 7, 419: 8, 420: 8, 427: 3, 432: 7, 441: 5, 450: 8, 464: 8, 476: 8, 477: 8, 479: 8, 490: 8, 495: 8, 507: 1, 525: 8, 531: 8, 545: 6, 547: 6, 597: 8, 662: 4, 773: 7, 777: 8, 780: 8, 795: 8, 804: 8, 806: 8, 808: 8, 814: 4, 815: 8, 829: 5, 832: 3, 862: 8, 884: 8, 891: 8, 927: 8, 929: 8, 954: 2, 985: 3, 1029: 8, 1093: 4, 1115: 2, 1302: 8, 1361: 5, 1365: 5, 1600: 5, 1601: 8, 1652: 8, 2015: 3
  }]
}

# Don't use theses fingerprints for fingerprinting, they are still needed for ECU detection
<<<<<<< HEAD
IGNORED_FINGERPRINTS = [CAR.INSIGHT, CAR.CIVIC_BOSCH_DIESEL, CAR.CRV_EU]
=======
IGNORED_FINGERPRINTS = [CAR.INSIGHT, CAR.CIVIC_BOSCH_DIESEL, CAR.CRV_EU, CAR.HRV]
>>>>>>> 51aa86da

# add DIAG_MSGS to fingerprints
for c in FINGERPRINTS:
  for f, _ in enumerate(FINGERPRINTS[c]):
    for d in DIAG_MSGS:
      FINGERPRINTS[c][f][d] = DIAG_MSGS[d]

# TODO: Figure out what is relevant
FW_VERSIONS = {
  CAR.ACCORD: {
    (Ecu.programmedFuelInjection, 0x18da10f1, None): [
      b'37805-6A0-A640\x00\x00',
      b'37805-6B2-A550\x00\x00',
      b'37805-6B2-A650\x00\x00',
      b'37805-6B2-A660\x00\x00',
      b'37805-6B2-M520\x00\x00',
    ],
    (Ecu.shiftByWire, 0x18da0bf1, None): [
      b'54008-TVC-A910\x00\x00',
    ],
    (Ecu.transmission, 0x18da1ef1, None): [
      b'28102-6B8-A560\x00\x00',
      b'28102-6B8-M520\x00\x00',
    ],
    (Ecu.electricBrakeBooster, 0x18da2bf1, None): [
      b'46114-TVA-A060\x00\x00',
      b'46114-TVA-A080\x00\x00',
    ],
    (Ecu.vsa, 0x18da28f1, None): [
      b'57114-TVA-C050\x00\x00',
    ],
    (Ecu.eps, 0x18da30f1, None): [
      b'39990-TVA-A150\x00\x00',
      b'39990-TVA-A160\x00\x00',
      b'39990-TVA-X030\x00\x00',
    ],
    (Ecu.unknown, 0x18da3af1, None): [
      b'39390-TVA-A020\x00\x00',
    ],
    (Ecu.srs, 0x18da53f1, None): [
      b'77959-TVA-A460\x00\x00',
      b'77959-TVA-X330\x00\x00',
    ],
    (Ecu.combinationMeter, 0x18da60f1, None): [
      b'78109-TVA-A210\x00\x00',
      b'78109-TVC-A010\x00\x00',
      b'78109-TVC-A110\x00\x00',
      b'78109-TVC-A210\x00\x00',
      b'78109-TVC-M510\x00\x00',
    ],
    (Ecu.hud, 0x18da61f1, None): [
      b'78209-TVA-A010\x00\x00',
    ],
    (Ecu.fwdRadar, 0x18dab0f1, None): [
      b'36802-TVA-A160\x00\x00',
      b'36802-TVA-A160\x00\x00',
      b'36802-TVA-A170\x00\x00',
      b'36802-TWA-A070\x00\x00',
    ],
    (Ecu.fwdCamera, 0x18dab5f1, None): [
      b'36161-TVA-A060\x00\x00',
      b'36161-TWA-A070\x00\x00',
    ],
    (Ecu.gateway, 0x18daeff1, None): [
      b'38897-TVA-A010\x00\x00',
    ],
  },
  CAR.ACCORD_15: {
    (Ecu.programmedFuelInjection, 0x18da10f1, None): [
      b'37805-6A0-9620\x00\x00',
      b'37805-6A0-A640\x00\x00',
      b'37805-6A0-A740\x00\x00',
      b'37805-6A0-A840\x00\x00',
      b'37805-6A0-A850\x00\x00',
      b'37805-6A1-H650\x00\x00',
    ],
    (Ecu.transmission, 0x18da1ef1, None): [
      b'28101-6A7-A220\x00\x00',
      b'28101-6A7-A320\x00\x00',
      b'28101-6A7-A510\x00\x00',
      b'28101-6A9-H140\x00\x00',
    ],
    (Ecu.gateway, 0x18daeff1, None): [
      b'38897-TVA-A230\x00\x00',
    ],
<<<<<<< HEAD
    (Ecu.gateway, 0x18daeff1, None): [
      b'38897-TVA-A230\x00\x00',
    ],
=======
>>>>>>> 51aa86da
    (Ecu.electricBrakeBooster, 0x18da2bf1, None): [
      b'46114-TVA-A050\x00\x00',
      b'46114-TVA-A060\x00\x00',
      b'46114-TVA-A120\x00\x00',
      b'46114-TVE-H550\x00\x00',
    ],
    (Ecu.combinationMeter, 0x18da60f1, None): [
      b'78109-TVA-A010\x00\x00',
      b'78109-TVA-A210\x00\x00',
      b'78109-TVA-A220\x00\x00',
      b'78109-TVA-A310\x00\x00',
      b'78109-TWA-A210\x00\x00',
      b'78109-TVE-H610\x00\x00',
    ],
    (Ecu.hud, 0x18da61f1, None): [
      b'78209-TVA-A010\x00\x00',
    ],
    (Ecu.fwdCamera, 0x18dab5f1, None): [
      b'36161-TVA-A060\x00\x00',
<<<<<<< HEAD
    ],
    (Ecu.srs, 0x18da53f1, None): [
      b'77959-TVA-A460\x00\x00',
=======
      b'36161-TVE-H050\x00\x00',
    ],
    (Ecu.srs, 0x18da53f1, None): [
      b'77959-TVA-A460\x00\x00',
      b'77959-TVA-H230\x00\x00',
>>>>>>> 51aa86da
    ],
    (Ecu.vsa, 0x18da28f1, None): [
      b'57114-TVA-B050\x00\x00',
      b'57114-TVA-B040\x00\x00',
      b'57114-TVE-H250\x00\x00',
    ],
    (Ecu.fwdRadar, 0x18dab0f1, None): [
      b'36802-TVA-A150\x00\x00',
      b'36802-TVA-A160\x00\x00',
      b'36802-TVA-A170\x00\x00',
      b'36802-TVE-H070\x00\x00',
    ],
    (Ecu.eps, 0x18da30f1, None): [
      b'39990-TVA-A140\x00\x00',
      b'39990-TVA-A150\x00\x00',  # Are these two different steerRatio?
      b'39990-TVA-A160\x00\x00',  # Sport, Sport 2.0T and Touring 2.0T have different ratios
      b'39990-TVE-H130\x00\x00',
    ],
  },
  CAR.ACCORDH: {
    (Ecu.gateway, 0x18daeff1, None): [
      b'38897-TWA-A120\x00\x00',
    ],
    (Ecu.vsa, 0x18da28f1, None): [
      b'57114-TWA-A040\x00\x00',
    ],
    (Ecu.srs, 0x18da53f1, None): [
      b'77959-TWA-A440\x00\x00',
    ],
    (Ecu.combinationMeter, 0x18da60f1, None): [
      b'78109-TWA-A010\x00\x00',
      b'78109-TWA-A120\x00\x00',
      b'78109-TWA-A210\x00\x00',
      b'78109-TWA-A110\x00\x00',
    ],
    (Ecu.shiftByWire, 0x18da0bf1, None): [
      b'54008-TWA-A910\x00\x00',
    ],
    (Ecu.hud, 0x18da61f1, None): [
      b'78209-TVA-A010\x00\x00',
    ],
    (Ecu.fwdCamera, 0x18dab5f1, None): [
      b'36161-TWA-A070\x00\x00',
    ],
    (Ecu.fwdRadar, 0x18dab0f1, None): [
      b'36802-TWA-A080\x00\x00',
      b'36802-TWA-A070\x00\x00',
    ],
    (Ecu.eps, 0x18da30f1, None): [
      b'39990-TVA-A160\x00\x00',
      b'39990-TVA-A150\x00\x00',
    ],
  },
  CAR.CIVIC: {
    (Ecu.programmedFuelInjection, 0x18da10f1, None): [
      b'37805-5AA-A640\x00\x00',
      b'37805-5AA-A650\x00\x00',
      b'37805-5AA-A670\x00\x00',
      b'37805-5AA-A680\x00\x00',
      b'37805-5AA-A810\x00\x00',
      b'37805-5AA-C820\x00\x00',
      b'37805-5AA-L660\x00\x00',
      b'37805-5AJ-A610\x00\x00',
      b'37805-5BA-A510\x00\x00',
      b'37805-5BA-L940\x00\x00',
      b'37805-5BA-L960\x00\x00',
    ],
    (Ecu.transmission, 0x18da1ef1, None): [
      b'28101-5CG-A040\x00\x00',
      b'28101-5CG-A050\x00\x00',
      b'28101-5CG-A070\x00\x00',
      b'28101-5CG-A080\x00\x00',
      b'28101-5CG-A810\x00\x00',
      b'28101-5CG-A820\x00\x00',
      b'28101-5DJ-A040\x00\x00',
      b'28101-5DJ-A060\x00\x00',
      b'28101-5DJ-A510\x00\x00',
    ],
    (Ecu.vsa, 0x18da28f1, None): [
      b'57114-TBA-A550\x00\x00',
      b'57114-TBA-A560\x00\x00',
      b'57114-TBA-A570\x00\x00',
    ],
    (Ecu.eps, 0x18da30f1, None): [
      b'39990-TBA,A030\x00\x00',
      b'39990-TBA-A030\x00\x00',
      b'39990-TBG-A030\x00\x00',
      b'39990-TEG-A010\x00\x00',
    ],
    (Ecu.srs, 0x18da53f1, None): [
      b'77959-TBA-A030\x00\x00',
      b'77959-TBA-A040\x00\x00',
      b'77959-TBG-A030\x00\x00',
    ],
    (Ecu.combinationMeter, 0x18da60f1, None): [
      b'78109-TBC-A310\x00\x00',
      b'78109-TBC-A320\x00\x00',
      b'78109-TBC-A510\x00\x00',
      b'78109-TBC-A520\x00\x00',
      b'78109-TBC-A530\x00\x00',
      b'78109-TBC-C530\x00\x00',
      b'78109-TBH-A530\x00\x00',
      b'78109-TEG-A310\x00\x00',
    ],
    (Ecu.fwdCamera, 0x18dab0f1, None): [
      b'36161-TBA-A030\x00\x00',
      b'36161-TBC-A020\x00\x00',
      b'36161-TBC-A030\x00\x00',
      b'36161-TEG-A010\x00\x00',
    ],
    (Ecu.gateway, 0x18daeff1, None): [
      b'38897-TBA-A010\x00\x00',
      b'38897-TBA-A020\x00\x00',
    ],
  },
  CAR.CIVIC_BOSCH: {
    (Ecu.programmedFuelInjection, 0x18da10f1, None): [
      b'37805-5AA-A950\x00\x00',
      b'37805-5AA-L950\x00\x00',
      b'37805-5AN-A750\x00\x00',
      b'37805-5AN-A830\x00\x00',
      b'37805-5AN-A840\x00\x00',
      b'37805-5AN-A930\x00\x00',
<<<<<<< HEAD
      b'37805-5AN-A950\x00\x00',
=======
      b'37805-5AN-A940\x00\x00',
      b'37805-5AN-A950\x00\x00',
      b'37805-5AN-AH20\x00\x00',
>>>>>>> 51aa86da
      b'37805-5AN-L940\x00\x00',
      b'37805-5AN-LF20\x00\x00',
      b'37805-5AN-LH20\x00\x00',
      b'37805-5AN-LJ20\x00\x00',
      b'37805-5AW-G720\x00\x00',
      b'37805-5AZ-E850\x00\x00',
      b'37805-5BB-L640\x00\x00',
<<<<<<< HEAD
      b'37805-5AN-AH20\x00\x00',
=======
      b'37805-5AN-AG20\x00\x00',
>>>>>>> 51aa86da
    ],
    (Ecu.transmission, 0x18da1ef1, None): [
      b'28101-5CG-A920\x00\x00',
      b'28101-5CG-C220\x00\x00',
      b'28101-5CG-C320\x00\x00',
      b'28101-5CG-G020\x00\x00',
      b'28101-5CK-A130\x00\x00',
      b'28101-5CK-A140\x00\x00',
      b'28101-5CK-A150\x00\x00',
      b'28101-5CK-C130\x00\x00',
      b'28101-5CK-C140\x00\x00',
      b'28101-5DJ-A710\x00\x00',
      b'28101-5DV-E330\x00\x00',
    ],
    (Ecu.vsa, 0x18da28f1, None): [
      b'57114-TBG-A340\x00\x00',
      b'57114-TGG-A340\x00\x00',
      b'57114-TGL-G330\x00\x00',
      b'57114-TGG-C320\x00\x00',
    ],
    (Ecu.eps, 0x18da30f1, None): [
      b'39990-TBA-C020\x00\x00',
      b'39990-TBA-C120\x00\x00',
      b'39990-TEZ-T020\x00\x00',
      b'39990-TGG-A020\x00\x00',
      b'39990-TGG-A120\x00\x00',
      b'39990-TGL-E130\x00\x00',
      b'39990-TGG-A020\x00\x00',
    ],
    (Ecu.srs, 0x18da53f1, None): [
      b'77959-TBA-A060\x00\x00',
      b'77959-TEA-G020\x00\x00',
      b'77959-TGG-A020\x00\x00',
      b'77959-TGG-G010\x00\x00',
    ],
    (Ecu.combinationMeter, 0x18da60f1, None): [
      b'78109-TBA-A910\x00\x00',
      b'78109-TBC-A740\x00\x00',
      b'78109-TFJ-G020\x00\x00',
      b'78109-TGG-A210\x00\x00',
      b'78109-TGG-A220\x00\x00',
      b'78109-TGG-A310\x00\x00',
      b'78109-TGG-A320\x00\x00',
      b'78109-TGG-A810\x00\x00',
      b'78109-TGG-A820\x00\x00',
      b'78109-TGL-G120\x00\x00',
      b'78109-TGG-A610\x00\x00',
    ],
    (Ecu.fwdRadar, 0x18dab0f1, None): [
      b'36802-TBA-A150\x00\x00',
      b'36802-TFJ-G060\x00\x00',
      b'36802-TGG-A050\x00\x00',
      b'36802-TGL-G040\x00\x00',
      b'36802-TGG-A060\x00\x00',
    ],
    (Ecu.fwdCamera, 0x18dab5f1, None): [
      b'36161-TBA-A130\x00\x00',
      b'36161-TFJ-G070\x00\x00',
      b'36161-TGG-A060\x00\x00',
      b'36161-TGL-G050\x00\x00',
      b'36161-TGG-A080\x00\x00',
    ],
    (Ecu.gateway, 0x18daeff1, None): [
      b'38897-TBA-A110\x00\x00',
      b'38897-TBA-A020\x00\x00',
    ],
    (Ecu.gateway, 0x18daeff1, None): [
      b'38897-TBA-A110\x00\x00',
      b'38897-TBA-A020\x00\x00',
    ],
  },
  CAR.CIVIC_BOSCH_DIESEL: {
    (Ecu.programmedFuelInjection, 0x18da10f1, None): [b'37805-59N-G830\x00\x00'],
    (Ecu.transmission, 0x18da1ef1, None): [b'28101-59Y-G620\x00\x00'],
    (Ecu.vsa, 0x18da28f1, None): [b'57114-TGN-E320\x00\x00'],
    (Ecu.eps, 0x18da30f1, None): [b'39990-TFK-G020\x00\x00'],
    (Ecu.srs, 0x18da53f1, None): [b'77959-TFK-G210\x00\x00'],
    (Ecu.combinationMeter, 0x18da60f1, None): [b'78109-TFK-G020\x00\x00'],
    (Ecu.fwdRadar, 0x18dab0f1, None): [b'36802-TFK-G130\x00\x00'],
    (Ecu.shiftByWire, 0x18da0bf1, None): [b'54008-TGN-E010\x00\x00'],
  },
  CAR.CIVIC_BOSCH_DIESEL: {
    (Ecu.programmedFuelInjection, 0x18da10f1, None): [b'37805-59N-G830\x00\x00'],
    (Ecu.transmission, 0x18da1ef1, None): [b'28101-59Y-G620\x00\x00'],
    (Ecu.vsa, 0x18da28f1, None): [b'57114-TGN-E320\x00\x00'],
    (Ecu.eps, 0x18da30f1, None): [b'39990-TFK-G020\x00\x00'],
    (Ecu.srs, 0x18da53f1, None): [b'77959-TFK-G210\x00\x00'],
    (Ecu.combinationMeter, 0x18da60f1, None): [b'78109-TFK-G020\x00\x00'],
    (Ecu.fwdRadar, 0x18dab0f1, None): [b'36802-TFK-G130\x00\x00'],
    (Ecu.shiftByWire, 0x18da0bf1, None): [b'54008-TGN-E010\x00\x00'],
    (Ecu.fwdCamera, 0x18dab5f1, None): [b'36161-TFK-G130\x00\x00'],
    (Ecu.gateway, 0x18daeff1, None): [b'38897-TBA-A020\x00\x00'],
  },
  CAR.CRV_5G: {
    (Ecu.programmedFuelInjection, 0x18da10f1, None): [
      b'37805-5PA-3080\x00\x00',
      b'37805-5PA-4050\x00\x00',
      b'37805-5PA-6530\x00\x00',
      b'37805-5PA-6630\x00\x00',
      b'37805-5PA-A670\x00\x00',
      b'37805-5PA-A680\x00\x00',
      b'37805-5PA-A850\x00\x00',
      b'37805-5PA-A870\x00\x00',
      b'37805-5PA-A880\x00\x00',
      b'37805-5PA-A890\x00\x00',
      b'37805-5PA-9640\x00\x00',
      b'37805-5PD-Q630\x00\x00',
    ],
    (Ecu.transmission, 0x18da1ef1, None): [
      b'28101-5RG-A020\x00\x00',
      b'28101-5RG-A030\x00\x00',
      b'28101-5RG-A040\x00\x00',
      b'28101-5RG-A120\x00\x00',
      b'28101-5RG-A220\x00\x00',
      b'28101-5RH-A030\x00\x00',
      b'28101-5RH-A040\x00\x00',
      b'28101-5RH-A120\x00\x00',
      b'28101-5RL-Q010\x00\x00',
    ],
    (Ecu.vsa, 0x18da28f1, None): [
      b'57114-TLA-A040\x00\x00',
      b'57114-TLA-A050\x00\x00',
      b'57114-TLA-A060\x00\x00',
      b'57114-TLB-A830\x00\x00',
      b'57114-TMC-Z050\x00\x00',
    ],
    (Ecu.eps, 0x18da30f1, None): [
<<<<<<< HEAD
      b'39990-TLA-A040\x00\x00',
      b'39990-TLA,A040\x00\x00',
=======
      b'39990-TLA,A040\x00\x00',
      b'39990-TLA-A040\x00\x00',
      b'39990-TLA-A220\x00\x00',
      b'39990-TMT-T010\x00\x00',
>>>>>>> 51aa86da
    ],
    (Ecu.electricBrakeBooster, 0x18da2bf1, None): [
      b'46114-TLA-A040\x00\x00',
      b'46114-TLA-A050\x00\x00',
<<<<<<< HEAD
=======
      b'46114-TLA-A930\x00\x00',
      b'46114-TMC-U020\x00\x00',
>>>>>>> 51aa86da
    ],
    (Ecu.combinationMeter, 0x18da60f1, None): [
      b'78109-TLA-A110\x00\x00',
      b'78109-TLA-A210\x00\x00',
      b'78109-TLA-A220\x00\x00',
      b'78109-TLA-C210\x00\x00',
      b'78109-TLB-A110\x00\x00',
      b'78109-TLB-A210\x00\x00',
      b'78109-TMC-Q210\x00\x00',
    ],
    (Ecu.gateway, 0x18daeff1, None): [
      b'38897-TLA-A010\x00\x00',
      b'38897-TLA-A110\x00\x00',
      b'38897-TNY-G010\x00\x00',
    ],
<<<<<<< HEAD
    (Ecu.gateway, 0x18daeff1, None): [
      b'38897-TLA-A010\x00\x00',
      b'38897-TNY-G010\x00\x00',
    ],
=======
>>>>>>> 51aa86da
    (Ecu.fwdRadar, 0x18dab0f1, None): [
      b'36802-TLA-A040\x00\x00',
      b'36802-TLA-A050\x00\x00',
      b'36802-TLA-A060\x00\x00',
      b'36802-TMC-Q070\x00\x00',
      b'36802-TNY-A030\x00\x00',
    ],
    (Ecu.fwdCamera, 0x18dab5f1, None): [
      b'36161-TLA-A060\x00\x00',
      b'36161-TLA-A070\x00\x00',
      b'36161-TLA-A080\x00\x00',
      b'36161-TMC-Q040\x00\x00',
      b'36161-TNY-A020\x00\x00',
    ],
    (Ecu.srs, 0x18da53f1, None): [
      b'77959-TLA-A240\x00\x00',
      b'77959-TLA-A250\x00\x00',
      b'77959-TLA-A320\x00\x00',
      b'77959-TLA-Q040\x00\x00',
    ],
  },
  CAR.CRV_EU: {
    (Ecu.programmedFuelInjection, 0x18da10f1, None): [b'37805-R5Z-G740\x00\x00'],
    (Ecu.vsa, 0x18da28f1, None): [b'57114-T1V-G920\x00\x00'],
    (Ecu.fwdRadar, 0x18dab0f1, None): [b'36161-T1V-G520\x00\x00'],
    (Ecu.shiftByWire, 0x18da0bf1, None): [b'54008-T1V-G010\x00\x00'],
    (Ecu.transmission, 0x18da1ef1, None): [b'28101-5LH-E120\x00\x00'],
    (Ecu.combinationMeter, 0x18da60f1, None): [b'78109-T1V-G020\x00\x00'],
    (Ecu.srs, 0x18da53f1, None): [b'77959-T1G-G940\x00\x00'],
  },
  CAR.CRV_HYBRID: {
    (Ecu.vsa, 0x18da28f1, None): [
      b'57114-TPA-G020\x00\x00',
    ],
    (Ecu.eps, 0x18da30f1, None): [
      b'39990-TPA-G030\x00\x00',
    ],
    (Ecu.gateway, 0x18daeff1, None): [
      b'38897-TMA-H110\x00\x00',
    ],
    (Ecu.shiftByWire, 0x18da0bf1, None): [
      b'54008-TMB-H510\x00\x00',
    ],
    (Ecu.fwdCamera, 0x18dab5f1, None): [
      b'36161-TPA-E050\x00\x00',
    ],
    (Ecu.combinationMeter, 0x18da60f1, None): [
      b'78109-TPA-G520\x00\x00',
    ],
    (Ecu.hud, 0x18da61f1, None): [
      b'78209-TLA-X010\x00\x00',
    ],
    (Ecu.fwdRadar, 0x18dab0f1, None): [
      b'36802-TPA-E040\x00\x00',
    ],
    (Ecu.srs, 0x18da53f1, None): [
      b'77959-TLA-G220\x00\x00',
    ],
  },
  CAR.ODYSSEY: {
    (Ecu.gateway, 0x18daeff1, None): [
      b'38897-THR-A010\x00\x00',
      b'38897-THR-A020\x00\x00',
    ],
    (Ecu.programmedFuelInjection, 0x18da10f1, None): [
      b'37805-5MR-A250\x00\x00',
      b'37805-5MR-A310\x00\x00',
      b'37805-5MR-A750\x00\x00',
      b'37805-5MR-A840\x00\x00',
      b'37805-5MR-C620\x00\x00',
    ],
    (Ecu.eps, 0x18da30f1, None): [
      b'39990-THR-A020\x00\x00',
      b'39990-THR-A030\x00\x00',
    ],
    (Ecu.srs, 0x18da53f1, None): [
      b'77959-THR-A010\x00\x00',
      b'77959-THR-A110\x00\x00',
    ],
    (Ecu.fwdCamera, 0x18dab0f1, None): [
      b'36161-THR-A030\x00\x00',
      b'36161-THR-A110\x00\x00',
      b'36161-THR-A720\x00\x00',
      b'36161-THR-A810\x00\x00',
      b'36161-THR-C010\x00\x00',
    ],
    (Ecu.transmission, 0x18da1ef1, None): [
      b'28101-5NZ-A310\x00\x00',
      b'28101-5NZ-C310\x00\x00',
      b'28102-5MX-A001\x00\x00',
      b'28102-5MX-A610\x00\x00',
      b'28102-5MX-A710\x00\x00',
      b'28102-5MX-A900\x00\x00',
      b'28102-5MX-A910\x00\x00',
      b'28102-5MX-C001\x00\x00',
      b'28103-5NZ-A300\x00\x00',
    ],
    (Ecu.vsa, 0x18da28f1, None): [
      b'57114-THR-A040\x00\x00',
      b'57114-THR-A110\x00\x00',
    ],
    (Ecu.combinationMeter, 0x18da60f1, None): [
      b'78109-THR-A230\x00\x00',
      b'78109-THR-A430\x00\x00',
      b'78109-THR-A820\x00\x00',
      b'78109-THR-AB20\x00\x00',
      b'78109-THR-AB20\x00\x00',
      b'78109-THR-AB40\x00\x00',
      b'78109-THR-AC40\x00\x00',
      b'78109-THR-AE40\x00\x00',
      b'78109-THR-AL10\x00\x00',
      b'78109-THR-C330\x00\x00',
      b'78109-THR-CE20\x00\x00',
    ],
    (Ecu.shiftByWire, 0x18da0bf1, None): [
      b'54008-THR-A020\x00\x00',
    ],
  },
  CAR.PILOT_2019: {
    (Ecu.eps, 0x18da30f1, None): [
      b'39990-TG7-A060\x00\x00',
      b'39990-TGS-A230\x00\x00',
    ],
    (Ecu.gateway, 0x18daeff1, None): [
      b'38897-TG7-A110\x00\x00',
      b'38897-TG7-A030\x00\x00',
    ],
    (Ecu.fwdCamera, 0x18dab0f1, None): [
      b'36161-TG7-A630\x00\x00',
      b'36161-TG7-A930\x00\x00',
      b'36161-TG8-A630\x00\x00',
      b'36161-TGS-A130\x00\x00',
      b'36161-TGT-A030\x00\x00',
    ],
    (Ecu.srs, 0x18da53f1, None): [
      b'77959-TG7-A210\x00\x00',
      b'77959-TGS-A010\x00\x00',
    ],
    (Ecu.combinationMeter, 0x18da60f1, None): [
      b'78109-TG7-AJ20\x00\x00',
      b'78109-TG7-AP10\x00\x00',
      b'78109-TG7-AP20\x00\x00',
      b'78109-TG8-AJ20\x00\x00',
      b'78109-TGS-AK20\x00\x00',
      b'78109-TGS-AP20\x00\x00',
      b'78109-TGT-AJ20\x00\x00',
    ],
    (Ecu.vsa, 0x18da28f1, None): [
      b'57114-TG7-A630\x00\x00',
      b'57114-TG7-A730\x00\x00',
      b'57114-TG8-A630\x00\x00',
      b'57114-TGS-A530\x00\x00',
      b'57114-TGT-A530\x00\x00',
    ],
  },
  CAR.RIDGELINE: {
    (Ecu.eps, 0x18da30f1, None): [
      b'39990-T6Z-A020\x00\x00',
<<<<<<< HEAD
    ],
    (Ecu.fwdCamera, 0x18dab0f1, None): [
      b'36161-T6Z-A310\x00\x00',
    ],
    (Ecu.gateway, 0x18daeff1, None): [
      b'38897-T6Z-A010\x00\x00',
    ],
    (Ecu.combinationMeter, 0x18da60f1, None): [
      b'78109-T6Z-A420\x00\x00',
=======
      b'39990-T6Z-A030\x00\x00',
    ],
    (Ecu.fwdCamera, 0x18dab0f1, None): [
      b'36161-T6Z-A310\x00\x00',
      b'36161-T6Z-A520\x00\x00',
    ],
    (Ecu.gateway, 0x18daeff1, None): [
      b'38897-T6Z-A010\x00\x00',
      b'38897-T6Z-A110\x00\x00',
    ],
    (Ecu.combinationMeter, 0x18da60f1, None): [
      b'78109-T6Z-A420\x00\x00',
      b'78109-T6Z-A510\x00\x00',
>>>>>>> 51aa86da
    ],
    (Ecu.srs, 0x18da53f1, None): [
      b'77959-T6Z-A020\x00\x00',
    ],
    (Ecu.vsa, 0x18da28f1, None): [
      b'57114-T6Z-A130\x00\x00',
<<<<<<< HEAD
=======
      b'57114-T6Z-A520\x00\x00',
>>>>>>> 51aa86da
    ],
  },
  CAR.INSIGHT: {
    (Ecu.eps, 0x18da30f1, None): [
      b'39990-TXM-A040\x00\x00',
    ],
    (Ecu.fwdRadar, 0x18dab0f1, None): [
      b'36802-TXM-A070\x00\x00',
    ],
    (Ecu.fwdCamera, 0x18dab5f1, None): [
      b'36161-TXM-A050\x00\x00',
    ],
    (Ecu.srs, 0x18da53f1, None): [
      b'77959-TXM-A230\x00\x00',
    ],
<<<<<<< HEAD
=======
  },
  CAR.HRV: {
    (Ecu.gateway, 0x18daeff1, None): [b'38897-T7A-A010\x00\x00'],
    (Ecu.eps, 0x18da30f1, None): [b'39990-THX-A020\x00\x00'],
    (Ecu.fwdRadar, 0x18dab0f1, None): [b'36161-T7A-A240\x00\x00'],
    (Ecu.srs, 0x18da53f1, None): [b'77959-T7A-A230\x00\x00'],
    (Ecu.combinationMeter, 0x18da60f1, None): [b'78109-THX-A210\x00\x00'],
>>>>>>> 51aa86da
  },
}

DBC = {
  CAR.ACCORD: dbc_dict('honda_accord_s2t_2018_can_generated', None),
  CAR.ACCORD_15: dbc_dict('honda_accord_lx15t_2018_can_generated', None),
  CAR.ACCORDH: dbc_dict('honda_accord_s2t_2018_can_generated', None),
  CAR.ACURA_ILX: dbc_dict('acura_ilx_2016_can_generated', 'acura_ilx_2016_nidec'),
  CAR.ACURA_RDX: dbc_dict('acura_rdx_2018_can_generated', 'acura_ilx_2016_nidec'),
  CAR.CIVIC: dbc_dict('honda_civic_touring_2016_can_generated', 'acura_ilx_2016_nidec'),
  CAR.CIVIC_BOSCH: dbc_dict('honda_civic_hatchback_ex_2017_can_generated', None),
  CAR.CIVIC_BOSCH_DIESEL: dbc_dict('honda_civic_sedan_16_diesel_2019_can_generated', None),
  CAR.CRV: dbc_dict('honda_crv_touring_2016_can_generated', 'acura_ilx_2016_nidec'),
  CAR.CRV_5G: dbc_dict('honda_crv_ex_2017_can_generated', None),
  CAR.CRV_EU: dbc_dict('honda_crv_executive_2016_can_generated', 'acura_ilx_2016_nidec'),
  CAR.CRV_HYBRID: dbc_dict('honda_crv_hybrid_2019_can_generated', None),
  CAR.FIT: dbc_dict('honda_fit_ex_2018_can_generated', 'acura_ilx_2016_nidec'),
  CAR.HRV: dbc_dict('honda_hrv_touring_2019_can_generated', 'acura_ilx_2016_nidec'),
  CAR.ODYSSEY: dbc_dict('honda_odyssey_exl_2018_generated', 'acura_ilx_2016_nidec'),
  CAR.ODYSSEY_CHN: dbc_dict('honda_odyssey_extreme_edition_2018_china_can_generated', 'acura_ilx_2016_nidec'),
  CAR.PILOT: dbc_dict('honda_pilot_touring_2017_can_generated', 'acura_ilx_2016_nidec'),
  CAR.PILOT_2019: dbc_dict('honda_pilot_touring_2017_can_generated', 'acura_ilx_2016_nidec'),
  CAR.RIDGELINE: dbc_dict('honda_ridgeline_black_edition_2017_can_generated', 'acura_ilx_2016_nidec'),
  CAR.INSIGHT: dbc_dict('honda_insight_ex_2019_can_generated', None),
}

STEER_THRESHOLD = {
  CAR.ACCORD: 1200,
  CAR.ACCORD_15: 1200,
  CAR.ACCORDH: 1200,
  CAR.ACURA_ILX: 1200,
  CAR.ACURA_RDX: 400,
  CAR.CIVIC: 1200,
  CAR.CIVIC_BOSCH: 1200,
  CAR.CIVIC_BOSCH_DIESEL: 1200,
  CAR.CRV: 1200,
  CAR.CRV_5G: 1200,
  CAR.CRV_EU: 400,
  CAR.CRV_HYBRID: 1200,
  CAR.FIT: 1200,
  CAR.HRV: 1200,
  CAR.ODYSSEY: 1200,
  CAR.ODYSSEY_CHN: 1200,
  CAR.PILOT: 1200,
  CAR.PILOT_2019: 1200,
  CAR.RIDGELINE: 1200,
  CAR.INSIGHT: 1200,
}

SPEED_FACTOR = {
  CAR.ACCORD: 1.,
  CAR.ACCORD_15: 1.,
  CAR.ACCORDH: 1.,
  CAR.ACURA_ILX: 1.,
  CAR.ACURA_RDX: 1.,
  CAR.CIVIC: 1.,
  CAR.CIVIC_BOSCH: 1.,
  CAR.CIVIC_BOSCH_DIESEL: 1.,
  CAR.CRV: 1.025,
  CAR.CRV_5G: 1.025,
  CAR.CRV_EU: 1.025,
  CAR.CRV_HYBRID: 1.025,
  CAR.FIT: 1.,
  CAR.HRV: 1.025,
  CAR.ODYSSEY: 1.,
  CAR.ODYSSEY_CHN: 1.,
  CAR.PILOT: 1.,
  CAR.PILOT_2019: 1.,
  CAR.RIDGELINE: 1.,
  CAR.INSIGHT: 1.,
}

# msgs sent for steering controller by camera module on can 0.
# those messages are mutually exclusive on CRV and non-CRV cars
ECU_FINGERPRINT = {
  Ecu.fwdCamera: [0xE4, 0x194],   # steer torque cmd
}

HONDA_BOSCH = [CAR.ACCORD, CAR.ACCORD_15, CAR.ACCORDH, CAR.CIVIC_BOSCH, CAR.CIVIC_BOSCH_DIESEL, CAR.CRV_5G, CAR.CRV_HYBRID, CAR.INSIGHT]<|MERGE_RESOLUTION|>--- conflicted
+++ resolved
@@ -126,11 +126,7 @@
   },
   # 2019 Ridgeline
   {
-<<<<<<< HEAD
-    57: 3, 145: 8, 228: 5, 229: 4, 308: 5, 316: 8, 339: 7, 342: 6, 344: 8, 380: 8, 392: 6, 399: 7, 419: 8, 420: 8, 422:8, 425: 8, 426: 8, 427: 3, 432: 7, 464: 8, 476: 4, 490: 8, 545: 5, 546: 3, 597: 8, 660: 8, 773: 7, 777: 8, 795: 8, 800: 8, 804: 8, 808: 8, 819: 7, 821: 5, 871: 8, 882: 2, 884: 7, 892: 8, 923: 2, 929: 8, 963: 8, 965: 8, 966: 8, 967: 8, 983: 8, 985: 3, 1027: 5, 1029: 8, 1036: 8, 1039: 8, 1064: 7, 1088: 8, 1089: 8, 1092: 1, 1108: 8, 1125: 8, 1296: 8, 1365: 5, 424: 5, 1613: 5, 1616: 5, 1618: 5, 1623: 5, 1668: 5
-=======
     57: 3, 145: 8, 228: 5, 229: 4, 308: 5, 316: 8, 339: 7, 342: 6, 344: 8, 380: 8, 392: 6, 399: 7, 419: 8, 420: 8, 422: 8, 425: 8, 426: 8, 427: 3, 432: 7, 464: 8, 476: 4, 490: 8, 512: 6, 513: 6, 545: 5, 546: 3, 597: 8, 660: 8, 773: 7, 777: 8, 795: 8, 800: 8, 804: 8, 808: 8, 819: 7, 821: 5, 871: 8, 882: 2, 884: 7, 892: 8, 923: 2, 929: 8, 963: 8, 965: 8, 966: 8, 967: 8, 983: 8, 985: 3, 1027: 5, 1029: 8, 1036: 8, 1039: 8, 1064: 7, 1088: 8, 1089: 8, 1092: 1, 1108: 8, 1125: 8, 1296: 8, 1365: 5, 424: 5, 1613: 5, 1616: 5, 1618: 5, 1623: 5, 1668: 5
->>>>>>> 51aa86da
   }],
   # 2019 Insight
   CAR.INSIGHT: [{
@@ -139,11 +135,7 @@
 }
 
 # Don't use theses fingerprints for fingerprinting, they are still needed for ECU detection
-<<<<<<< HEAD
-IGNORED_FINGERPRINTS = [CAR.INSIGHT, CAR.CIVIC_BOSCH_DIESEL, CAR.CRV_EU]
-=======
 IGNORED_FINGERPRINTS = [CAR.INSIGHT, CAR.CIVIC_BOSCH_DIESEL, CAR.CRV_EU, CAR.HRV]
->>>>>>> 51aa86da
 
 # add DIAG_MSGS to fingerprints
 for c in FINGERPRINTS:
@@ -229,12 +221,6 @@
     (Ecu.gateway, 0x18daeff1, None): [
       b'38897-TVA-A230\x00\x00',
     ],
-<<<<<<< HEAD
-    (Ecu.gateway, 0x18daeff1, None): [
-      b'38897-TVA-A230\x00\x00',
-    ],
-=======
->>>>>>> 51aa86da
     (Ecu.electricBrakeBooster, 0x18da2bf1, None): [
       b'46114-TVA-A050\x00\x00',
       b'46114-TVA-A060\x00\x00',
@@ -254,17 +240,11 @@
     ],
     (Ecu.fwdCamera, 0x18dab5f1, None): [
       b'36161-TVA-A060\x00\x00',
-<<<<<<< HEAD
-    ],
-    (Ecu.srs, 0x18da53f1, None): [
-      b'77959-TVA-A460\x00\x00',
-=======
       b'36161-TVE-H050\x00\x00',
     ],
     (Ecu.srs, 0x18da53f1, None): [
       b'77959-TVA-A460\x00\x00',
       b'77959-TVA-H230\x00\x00',
->>>>>>> 51aa86da
     ],
     (Ecu.vsa, 0x18da28f1, None): [
       b'57114-TVA-B050\x00\x00',
@@ -388,13 +368,9 @@
       b'37805-5AN-A830\x00\x00',
       b'37805-5AN-A840\x00\x00',
       b'37805-5AN-A930\x00\x00',
-<<<<<<< HEAD
-      b'37805-5AN-A950\x00\x00',
-=======
       b'37805-5AN-A940\x00\x00',
       b'37805-5AN-A950\x00\x00',
       b'37805-5AN-AH20\x00\x00',
->>>>>>> 51aa86da
       b'37805-5AN-L940\x00\x00',
       b'37805-5AN-LF20\x00\x00',
       b'37805-5AN-LH20\x00\x00',
@@ -402,11 +378,7 @@
       b'37805-5AW-G720\x00\x00',
       b'37805-5AZ-E850\x00\x00',
       b'37805-5BB-L640\x00\x00',
-<<<<<<< HEAD
-      b'37805-5AN-AH20\x00\x00',
-=======
       b'37805-5AN-AG20\x00\x00',
->>>>>>> 51aa86da
     ],
     (Ecu.transmission, 0x18da1ef1, None): [
       b'28101-5CG-A920\x00\x00',
@@ -473,20 +445,6 @@
       b'38897-TBA-A110\x00\x00',
       b'38897-TBA-A020\x00\x00',
     ],
-    (Ecu.gateway, 0x18daeff1, None): [
-      b'38897-TBA-A110\x00\x00',
-      b'38897-TBA-A020\x00\x00',
-    ],
-  },
-  CAR.CIVIC_BOSCH_DIESEL: {
-    (Ecu.programmedFuelInjection, 0x18da10f1, None): [b'37805-59N-G830\x00\x00'],
-    (Ecu.transmission, 0x18da1ef1, None): [b'28101-59Y-G620\x00\x00'],
-    (Ecu.vsa, 0x18da28f1, None): [b'57114-TGN-E320\x00\x00'],
-    (Ecu.eps, 0x18da30f1, None): [b'39990-TFK-G020\x00\x00'],
-    (Ecu.srs, 0x18da53f1, None): [b'77959-TFK-G210\x00\x00'],
-    (Ecu.combinationMeter, 0x18da60f1, None): [b'78109-TFK-G020\x00\x00'],
-    (Ecu.fwdRadar, 0x18dab0f1, None): [b'36802-TFK-G130\x00\x00'],
-    (Ecu.shiftByWire, 0x18da0bf1, None): [b'54008-TGN-E010\x00\x00'],
   },
   CAR.CIVIC_BOSCH_DIESEL: {
     (Ecu.programmedFuelInjection, 0x18da10f1, None): [b'37805-59N-G830\x00\x00'],
@@ -534,24 +492,16 @@
       b'57114-TMC-Z050\x00\x00',
     ],
     (Ecu.eps, 0x18da30f1, None): [
-<<<<<<< HEAD
-      b'39990-TLA-A040\x00\x00',
-      b'39990-TLA,A040\x00\x00',
-=======
       b'39990-TLA,A040\x00\x00',
       b'39990-TLA-A040\x00\x00',
       b'39990-TLA-A220\x00\x00',
       b'39990-TMT-T010\x00\x00',
->>>>>>> 51aa86da
     ],
     (Ecu.electricBrakeBooster, 0x18da2bf1, None): [
       b'46114-TLA-A040\x00\x00',
       b'46114-TLA-A050\x00\x00',
-<<<<<<< HEAD
-=======
       b'46114-TLA-A930\x00\x00',
       b'46114-TMC-U020\x00\x00',
->>>>>>> 51aa86da
     ],
     (Ecu.combinationMeter, 0x18da60f1, None): [
       b'78109-TLA-A110\x00\x00',
@@ -567,13 +517,6 @@
       b'38897-TLA-A110\x00\x00',
       b'38897-TNY-G010\x00\x00',
     ],
-<<<<<<< HEAD
-    (Ecu.gateway, 0x18daeff1, None): [
-      b'38897-TLA-A010\x00\x00',
-      b'38897-TNY-G010\x00\x00',
-    ],
-=======
->>>>>>> 51aa86da
     (Ecu.fwdRadar, 0x18dab0f1, None): [
       b'36802-TLA-A040\x00\x00',
       b'36802-TLA-A050\x00\x00',
@@ -732,17 +675,6 @@
   CAR.RIDGELINE: {
     (Ecu.eps, 0x18da30f1, None): [
       b'39990-T6Z-A020\x00\x00',
-<<<<<<< HEAD
-    ],
-    (Ecu.fwdCamera, 0x18dab0f1, None): [
-      b'36161-T6Z-A310\x00\x00',
-    ],
-    (Ecu.gateway, 0x18daeff1, None): [
-      b'38897-T6Z-A010\x00\x00',
-    ],
-    (Ecu.combinationMeter, 0x18da60f1, None): [
-      b'78109-T6Z-A420\x00\x00',
-=======
       b'39990-T6Z-A030\x00\x00',
     ],
     (Ecu.fwdCamera, 0x18dab0f1, None): [
@@ -756,17 +688,13 @@
     (Ecu.combinationMeter, 0x18da60f1, None): [
       b'78109-T6Z-A420\x00\x00',
       b'78109-T6Z-A510\x00\x00',
->>>>>>> 51aa86da
     ],
     (Ecu.srs, 0x18da53f1, None): [
       b'77959-T6Z-A020\x00\x00',
     ],
     (Ecu.vsa, 0x18da28f1, None): [
       b'57114-T6Z-A130\x00\x00',
-<<<<<<< HEAD
-=======
       b'57114-T6Z-A520\x00\x00',
->>>>>>> 51aa86da
     ],
   },
   CAR.INSIGHT: {
@@ -782,8 +710,6 @@
     (Ecu.srs, 0x18da53f1, None): [
       b'77959-TXM-A230\x00\x00',
     ],
-<<<<<<< HEAD
-=======
   },
   CAR.HRV: {
     (Ecu.gateway, 0x18daeff1, None): [b'38897-T7A-A010\x00\x00'],
@@ -791,7 +717,6 @@
     (Ecu.fwdRadar, 0x18dab0f1, None): [b'36161-T7A-A240\x00\x00'],
     (Ecu.srs, 0x18da53f1, None): [b'77959-T7A-A230\x00\x00'],
     (Ecu.combinationMeter, 0x18da60f1, None): [b'78109-THX-A210\x00\x00'],
->>>>>>> 51aa86da
   },
 }
 
