--- conflicted
+++ resolved
@@ -38,12 +38,6 @@
   def __init__(self, dbc_name, CP, VM):
     self.apply_steer_last = 0
     self.car_fingerprint = CP.carFingerprint
-<<<<<<< HEAD
-    self.lkas11_cnt = 0
-    self.cnt = 0
-    self.last_resume_cnt = 0
-=======
->>>>>>> 51aa86da
     self.packer = CANPacker(dbc_name)
     self.steer_rate_limited = False
     self.resume_cnt = 0
@@ -100,14 +94,6 @@
     elif self.last_lead_distance != 0:
       self.last_lead_distance = 0
 
-<<<<<<< HEAD
-    if pcm_cancel_cmd:
-      can_sends.append(create_clu11(self.packer, CS.clu11, Buttons.CANCEL))
-    elif CS.out.cruiseState.standstill and (self.cnt - self.last_resume_cnt) > 5:
-      self.last_resume_cnt = self.cnt
-      can_sends.append(create_clu11(self.packer, CS.clu11, Buttons.RES_ACCEL))
-=======
->>>>>>> 51aa86da
 
     # 20 Hz LFA MFA message
     if frame % 5 == 0 and self.car_fingerprint in [CAR.SONATA, CAR.PALISADE]:
