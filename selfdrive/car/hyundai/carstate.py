from cereal import car
from selfdrive.car.hyundai.values import DBC, STEER_THRESHOLD, FEATURES
from selfdrive.car.interfaces import CarStateBase
from opendbc.can.parser import CANParser
from selfdrive.config import Conversions as CV

GearShifter = car.CarState.GearShifter

<<<<<<< HEAD
=======

>>>>>>> 51aa86da
class CarState(CarStateBase):
  def update(self, cp, cp_cam):
    ret = car.CarState.new_message()

<<<<<<< HEAD
    ret.doorOpen = False  # FIXME
=======
    ret.doorOpen = any([cp.vl["CGW1"]['CF_Gway_DrvDrSw'], cp.vl["CGW1"]['CF_Gway_AstDrSw'],
                        cp.vl["CGW2"]['CF_Gway_RLDrSw'], cp.vl["CGW2"]['CF_Gway_RRDrSw']])

>>>>>>> 51aa86da
    ret.seatbeltUnlatched = cp.vl["CGW1"]['CF_Gway_DrvSeatBeltSw'] == 0

    ret.wheelSpeeds.fl = cp.vl["WHL_SPD11"]['WHL_SPD_FL'] * CV.KPH_TO_MS
    ret.wheelSpeeds.fr = cp.vl["WHL_SPD11"]['WHL_SPD_FR'] * CV.KPH_TO_MS
    ret.wheelSpeeds.rl = cp.vl["WHL_SPD11"]['WHL_SPD_RL'] * CV.KPH_TO_MS
    ret.wheelSpeeds.rr = cp.vl["WHL_SPD11"]['WHL_SPD_RR'] * CV.KPH_TO_MS
    ret.vEgoRaw = (ret.wheelSpeeds.fl + ret.wheelSpeeds.fr + ret.wheelSpeeds.rl + ret.wheelSpeeds.rr) / 4.
    ret.vEgo, ret.aEgo = self.update_speed_kf(ret.vEgoRaw)

    ret.standstill = ret.vEgoRaw < 0.1

    ret.steeringAngle = cp.vl["SAS11"]['SAS_Angle']
    ret.steeringRate = cp.vl["SAS11"]['SAS_Speed']
    ret.yawRate = cp.vl["ESP12"]['YAW_RATE']
    ret.leftBlinker = cp.vl["CGW1"]['CF_Gway_TSigLHSw'] != 0
    ret.rightBlinker = cp.vl["CGW1"]['CF_Gway_TSigRHSw'] != 0
<<<<<<< HEAD
    ret.steeringTorque = cp.vl["MDPS11"]['CR_Mdps_DrvTq']
    ret.steeringTorqueEps = cp.vl["MDPS12"]['CR_Mdps_OutTq']
    ret.steeringPressed = abs(ret.steeringTorque) > STEER_THRESHOLD

    # cruise state
    ret.cruiseState.enabled = cp.vl["SCC12"]['ACCMode'] != 0
    ret.cruiseState.available = True
    ret.cruiseState.standstill = cp.vl["SCC11"]['SCCInfoDisplay'] == 4.
=======
    ret.steeringTorque = cp.vl["MDPS12"]['CR_Mdps_StrColTq']
    ret.steeringTorqueEps = cp.vl["MDPS12"]['CR_Mdps_OutTq']
    ret.steeringPressed = abs(ret.steeringTorque) > STEER_THRESHOLD
    ret.steerWarning = cp.vl["MDPS12"]['CF_Mdps_ToiUnavail'] != 0

    # cruise state
    ret.cruiseState.available = True
    ret.cruiseState.enabled = cp.vl["SCC12"]['ACCMode'] != 0
    ret.cruiseState.standstill = cp.vl["SCC11"]['SCCInfoDisplay'] == 4.

>>>>>>> 51aa86da
    if ret.cruiseState.enabled:
      is_set_speed_in_mph = int(cp.vl["CLU11"]["CF_Clu_SPEED_UNIT"])
      speed_conv = CV.MPH_TO_MS if is_set_speed_in_mph else CV.KPH_TO_MS
      ret.cruiseState.speed = cp.vl["SCC11"]['VSetDis'] * speed_conv
    else:
      ret.cruiseState.speed = 0

<<<<<<< HEAD
    ret.brake = 0  # FIXME
    ret.brakePressed = cp.vl["TCS13"]['DriverBraking'] != 0
    ret.brakeLights = ret.brakePressed
    ret.gas = cp.vl["EMS12"]['PV_AV_CAN'] / 100
    ret.gasPressed = cp.vl["EMS16"]["CF_Ems_AclAct"] != 0
    ret.espDisabled = cp.vl["TCS15"]['ESC_Off_Step'] != 0

    # Gear Selecton - This is not compatible with all Kia/Hyundai's, But is the best way for those it is compatible with
    gear = cp.vl["LVR12"]["CF_Lvr_Gear"]
    if gear == 5:
      gear_shifter = GearShifter.drive
    elif gear == 6:
      gear_shifter = GearShifter.neutral
    elif gear == 0:
      gear_shifter = GearShifter.park
    elif gear == 7:
      gear_shifter = GearShifter.reverse
    else:
      gear_shifter = GearShifter.unknown
=======
    # TODO: Find brake pressure
    ret.brake = 0
    ret.brakePressed = cp.vl["TCS13"]['DriverBraking'] != 0

    # TODO: Check this
    ret.brakeLights = bool(cp.vl["TCS13"]['BrakeLight'] or ret.brakePressed)

    #TODO: find pedal signal for EV/HYBRID Cars
    ret.gas = cp.vl["EMS12"]['PV_AV_CAN'] / 100
    ret.gasPressed = bool(cp.vl["EMS16"]["CF_Ems_AclAct"])
>>>>>>> 51aa86da

    # TODO: refactor gear parsing in function
    # Gear Selection via Cluster - For those Kia/Hyundai which are not fully discovered, we can use the Cluster Indicator for Gear Selection, as this seems to be standard over all cars, but is not the preferred method.
<<<<<<< HEAD
    if cp.vl["CLU15"]["CF_Clu_InhibitD"] == 1:
      gear_shifter_cluster = GearShifter.drive
    elif cp.vl["CLU15"]["CF_Clu_InhibitN"] == 1:
      gear_shifter_cluster = GearShifter.neutral
    elif cp.vl["CLU15"]["CF_Clu_InhibitP"] == 1:
      gear_shifter_cluster = GearShifter.park
    elif cp.vl["CLU15"]["CF_Clu_InhibitR"] == 1:
      gear_shifter_cluster = GearShifter.reverse
    else:
      gear_shifter_cluster = GearShifter.unknown

    # Gear Selecton via TCU12
    gear2 = cp.vl["TCU12"]["CUR_GR"]
    if gear2 == 0:
      gear_tcu = GearShifter.park
    elif gear2 == 14:
      gear_tcu = GearShifter.reverse
    elif gear2 > 0 and gear2 < 9:    # unaware of anything over 8 currently
      gear_tcu = GearShifter.drive
    else:
      gear_tcu = GearShifter.unknown

    # gear shifter
    if self.CP.carFingerprint in FEATURES["use_cluster_gears"]:
      ret.gearShifter = gear_shifter_cluster
    elif self.CP.carFingerprint in FEATURES["use_tcu_gears"]:
      ret.gearShifter = gear_tcu
    else:
      ret.gearShifter = gear_shifter
=======
    if self.CP.carFingerprint in FEATURES["use_cluster_gears"]:
      if cp.vl["CLU15"]["CF_Clu_InhibitD"] == 1:
        ret.gearShifter = GearShifter.drive
      elif cp.vl["CLU15"]["CF_Clu_InhibitN"] == 1:
        ret.gearShifter = GearShifter.neutral
      elif cp.vl["CLU15"]["CF_Clu_InhibitP"] == 1:
        ret.gearShifter = GearShifter.park
      elif cp.vl["CLU15"]["CF_Clu_InhibitR"] == 1:
        ret.gearShifter = GearShifter.reverse
      else:
        ret.gearShifter = GearShifter.unknown
    # Gear Selecton via TCU12
    elif self.CP.carFingerprint in FEATURES["use_tcu_gears"]:
      gear = cp.vl["TCU12"]["CUR_GR"]
      if gear == 0:
        ret.gearShifter = GearShifter.park
      elif gear == 14:
        ret.gearShifter = GearShifter.reverse
      elif gear > 0 and gear < 9:    # unaware of anything over 8 currently
        ret.gearShifter = GearShifter.drive
      else:
        ret.gearShifter = GearShifter.unknown
    # Gear Selecton - This is only compatible with optima hybrid 2017
    elif self.CP.carFingerprint in FEATURES["use_elect_gears"]:
      gear = cp.vl["ELECT_GEAR"]["Elect_Gear_Shifter"]
      if gear in (5, 8): # 5: D, 8: sport mode
        ret.gearShifter = GearShifter.drive
      elif gear == 6:
        ret.gearShifter = GearShifter.neutral
      elif gear == 0:
        ret.gearShifter = GearShifter.park
      elif gear == 7:
        ret.gearShifter = GearShifter.reverse
      else:
        ret.gearShifter = GearShifter.unknown
    # Gear Selecton - This is not compatible with all Kia/Hyundai's, But is the best way for those it is compatible with
    else:
      gear = cp.vl["LVR12"]["CF_Lvr_Gear"]
      if gear in (5, 8): # 5: D, 8: sport mode
        ret.gearShifter = GearShifter.drive
      elif gear == 6:
        ret.gearShifter = GearShifter.neutral
      elif gear == 0:
        ret.gearShifter = GearShifter.park
      elif gear == 7:
        ret.gearShifter = GearShifter.reverse
      else:
        ret.gearShifter = GearShifter.unknown
>>>>>>> 51aa86da

    # save the entire LKAS11 and CLU11
    self.lkas11 = cp_cam.vl["LKAS11"]
    self.clu11 = cp.vl["CLU11"]
    self.park_brake = cp.vl["CGW1"]['CF_Gway_ParkBrakeSw']
<<<<<<< HEAD
    self.steer_state = cp.vl["MDPS12"]['CF_Mdps_ToiActive'] #0 NOT ACTIVE, 1 ACTIVE
    self.steer_warning = cp.vl["MDPS12"]['CF_Mdps_ToiUnavail']
    self.brake_error = 0
=======
    self.steer_state = cp.vl["MDPS12"]['CF_Mdps_ToiActive'] # 0 NOT ACTIVE, 1 ACTIVE
    self.lead_distance = cp.vl["SCC11"]['ACC_ObjDist']
>>>>>>> 51aa86da

    return ret

  @staticmethod
  def get_can_parser(CP):
<<<<<<< HEAD

=======
>>>>>>> 51aa86da
    signals = [
      # sig_name, sig_address, default
      ("WHL_SPD_FL", "WHL_SPD11", 0),
      ("WHL_SPD_FR", "WHL_SPD11", 0),
      ("WHL_SPD_RL", "WHL_SPD11", 0),
      ("WHL_SPD_RR", "WHL_SPD11", 0),

      ("YAW_RATE", "ESP12", 0),

      ("CF_Gway_DrvSeatBeltInd", "CGW4", 1),

      ("CF_Gway_DrvSeatBeltSw", "CGW1", 0),
<<<<<<< HEAD
=======
      ("CF_Gway_DrvDrSw", "CGW1", 0),       # Driver Door
      ("CF_Gway_AstDrSw", "CGW1", 0),       # Passenger door
      ("CF_Gway_RLDrSw", "CGW2", 0),        # Rear reft door
      ("CF_Gway_RRDrSw", "CGW2", 0),        # Rear right door
>>>>>>> 51aa86da
      ("CF_Gway_TSigLHSw", "CGW1", 0),
      ("CF_Gway_TurnSigLh", "CGW1", 0),
      ("CF_Gway_TSigRHSw", "CGW1", 0),
      ("CF_Gway_TurnSigRh", "CGW1", 0),
      ("CF_Gway_ParkBrakeSw", "CGW1", 0),

<<<<<<< HEAD
      ("BRAKE_ACT", "EMS12", 0),
      ("PV_AV_CAN", "EMS12", 0),
      ("CF_Ems_AclAct", "EMS16", 0),

=======
>>>>>>> 51aa86da
      ("CYL_PRES", "ESP12", 0),

      ("CF_Clu_CruiseSwState", "CLU11", 0),
      ("CF_Clu_CruiseSwMain", "CLU11", 0),
      ("CF_Clu_SldMainSW", "CLU11", 0),
      ("CF_Clu_ParityBit1", "CLU11", 0),
      ("CF_Clu_VanzDecimal" , "CLU11", 0),
      ("CF_Clu_Vanz", "CLU11", 0),
      ("CF_Clu_SPEED_UNIT", "CLU11", 0),
      ("CF_Clu_DetentOut", "CLU11", 0),
      ("CF_Clu_RheostatLevel", "CLU11", 0),
      ("CF_Clu_CluInfo", "CLU11", 0),
      ("CF_Clu_AmpInfo", "CLU11", 0),
      ("CF_Clu_AliveCnt1", "CLU11", 0),

<<<<<<< HEAD
      ("CF_Clu_InhibitD", "CLU15", 0),
      ("CF_Clu_InhibitP", "CLU15", 0),
      ("CF_Clu_InhibitN", "CLU15", 0),
      ("CF_Clu_InhibitR", "CLU15", 0),

      ("CF_Lvr_Gear", "LVR12",0),
      ("CUR_GR", "TCU12",0),

      ("ACCEnable", "TCS13", 0),
=======
      ("ACCEnable", "TCS13", 0),
      ("BrakeLight", "TCS13", 0),
>>>>>>> 51aa86da
      ("DriverBraking", "TCS13", 0),

      ("ESC_Off_Step", "TCS15", 0),

<<<<<<< HEAD
      ("CF_Lvr_GearInf", "LVR11", 0),        #Transmission Gear (0 = N or P, 1-8 = Fwd, 14 = Rev)

      ("CR_Mdps_DrvTq", "MDPS11", 0),
=======
      ("CF_Lvr_GearInf", "LVR11", 0),        # Transmission Gear (0 = N or P, 1-8 = Fwd, 14 = Rev)
>>>>>>> 51aa86da

      ("CR_Mdps_StrColTq", "MDPS12", 0),
      ("CF_Mdps_ToiActive", "MDPS12", 0),
      ("CF_Mdps_ToiUnavail", "MDPS12", 0),
      ("CF_Mdps_FailStat", "MDPS12", 0),
      ("CR_Mdps_OutTq", "MDPS12", 0),

<<<<<<< HEAD
      ("VSetDis", "SCC11", 0),
      ("SCCInfoDisplay", "SCC11", 0),
      ("ACCMode", "SCC12", 1),

      ("SAS_Angle", "SAS11", 0),
      ("SAS_Speed", "SAS11", 0),
=======
      ("SAS_Angle", "SAS11", 0),
      ("SAS_Speed", "SAS11", 0),

      ("MainMode_ACC", "SCC11", 0),
      ("VSetDis", "SCC11", 0),
      ("SCCInfoDisplay", "SCC11", 0),
      ("ACC_ObjDist", "SCC11", 0),
      ("ACCMode", "SCC12", 1),

      ("PV_AV_CAN", "EMS12", 0),
      ("CF_Ems_AclAct", "EMS16", 0),
>>>>>>> 51aa86da
    ]

    checks = [
      # address, frequency
      ("MDPS12", 50),
<<<<<<< HEAD
      ("MDPS11", 100),
      ("TCS15", 10),
      ("TCS13", 50),
      ("CLU11", 50),
      ("ESP12", 100),
      ("EMS12", 100),
      ("EMS16", 100),
      ("CGW1", 10),
      ("CGW4", 5),
      ("WHL_SPD11", 50),
      ("SCC11", 50),
      ("SCC12", 50),
      ("SAS11", 100)
    ]
=======
      ("TCS13", 50),
      ("TCS15", 10),
      ("CLU11", 50),
      ("ESP12", 100),
      ("CGW1", 10),
      ("CGW4", 5),
      ("WHL_SPD11", 50),
      ("SAS11", 100),
      ("SCC11", 50),
      ("SCC12", 50),
      ("EMS12", 100),
      ("EMS16", 100),
    ]
    if CP.carFingerprint in FEATURES["use_cluster_gears"]:
      signals += [
        ("CF_Clu_InhibitD", "CLU15", 0),
        ("CF_Clu_InhibitP", "CLU15", 0),
        ("CF_Clu_InhibitN", "CLU15", 0),
        ("CF_Clu_InhibitR", "CLU15", 0),
      ]
      checks += [
        ("CLU15", 5)
      ]
    elif CP.carFingerprint in FEATURES["use_tcu_gears"]:
      signals += [
        ("CUR_GR", "TCU12", 0)
      ]
      checks += [
        ("TCU12", 100)
      ]
    elif CP.carFingerprint in FEATURES["use_elect_gears"]:
      signals += [("Elect_Gear_Shifter", "ELECT_GEAR", 0)]
      checks += [("ELECT_GEAR", 20)]
    else:
      signals += [
        ("CF_Lvr_Gear", "LVR12", 0)
      ]
      checks += [
        ("LVR12", 100)
      ]
>>>>>>> 51aa86da

    return CANParser(DBC[CP.carFingerprint]['pt'], signals, checks, 0)

  @staticmethod
  def get_cam_can_parser(CP):

    signals = [
      # sig_name, sig_address, default
<<<<<<< HEAD
=======
      ("CF_Lkas_Bca_R", "LKAS11", 0),
>>>>>>> 51aa86da
      ("CF_Lkas_LdwsSysState", "LKAS11", 0),
      ("CF_Lkas_SysWarning", "LKAS11", 0),
      ("CF_Lkas_LdwsLHWarning", "LKAS11", 0),
      ("CF_Lkas_LdwsRHWarning", "LKAS11", 0),
      ("CF_Lkas_HbaLamp", "LKAS11", 0),
      ("CF_Lkas_FcwBasReq", "LKAS11", 0),
<<<<<<< HEAD
      ("CF_Lkas_ToiFlt", "LKAS11", 0),
=======
>>>>>>> 51aa86da
      ("CF_Lkas_HbaSysState", "LKAS11", 0),
      ("CF_Lkas_FcwOpt", "LKAS11", 0),
      ("CF_Lkas_HbaOpt", "LKAS11", 0),
      ("CF_Lkas_FcwSysState", "LKAS11", 0),
      ("CF_Lkas_FcwCollisionWarning", "LKAS11", 0),
      ("CF_Lkas_FusionState", "LKAS11", 0),
      ("CF_Lkas_FcwOpt_USM", "LKAS11", 0),
      ("CF_Lkas_LdwsOpt_USM", "LKAS11", 0)
    ]

    checks = []

    return CANParser(DBC[CP.carFingerprint]['pt'], signals, checks, 2)<|MERGE_RESOLUTION|>--- conflicted
+++ resolved
@@ -6,21 +6,14 @@
 
 GearShifter = car.CarState.GearShifter
 
-<<<<<<< HEAD
-=======
-
->>>>>>> 51aa86da
+
 class CarState(CarStateBase):
   def update(self, cp, cp_cam):
     ret = car.CarState.new_message()
 
-<<<<<<< HEAD
-    ret.doorOpen = False  # FIXME
-=======
     ret.doorOpen = any([cp.vl["CGW1"]['CF_Gway_DrvDrSw'], cp.vl["CGW1"]['CF_Gway_AstDrSw'],
                         cp.vl["CGW2"]['CF_Gway_RLDrSw'], cp.vl["CGW2"]['CF_Gway_RRDrSw']])
 
->>>>>>> 51aa86da
     ret.seatbeltUnlatched = cp.vl["CGW1"]['CF_Gway_DrvSeatBeltSw'] == 0
 
     ret.wheelSpeeds.fl = cp.vl["WHL_SPD11"]['WHL_SPD_FL'] * CV.KPH_TO_MS
@@ -37,16 +30,6 @@
     ret.yawRate = cp.vl["ESP12"]['YAW_RATE']
     ret.leftBlinker = cp.vl["CGW1"]['CF_Gway_TSigLHSw'] != 0
     ret.rightBlinker = cp.vl["CGW1"]['CF_Gway_TSigRHSw'] != 0
-<<<<<<< HEAD
-    ret.steeringTorque = cp.vl["MDPS11"]['CR_Mdps_DrvTq']
-    ret.steeringTorqueEps = cp.vl["MDPS12"]['CR_Mdps_OutTq']
-    ret.steeringPressed = abs(ret.steeringTorque) > STEER_THRESHOLD
-
-    # cruise state
-    ret.cruiseState.enabled = cp.vl["SCC12"]['ACCMode'] != 0
-    ret.cruiseState.available = True
-    ret.cruiseState.standstill = cp.vl["SCC11"]['SCCInfoDisplay'] == 4.
-=======
     ret.steeringTorque = cp.vl["MDPS12"]['CR_Mdps_StrColTq']
     ret.steeringTorqueEps = cp.vl["MDPS12"]['CR_Mdps_OutTq']
     ret.steeringPressed = abs(ret.steeringTorque) > STEER_THRESHOLD
@@ -57,7 +40,6 @@
     ret.cruiseState.enabled = cp.vl["SCC12"]['ACCMode'] != 0
     ret.cruiseState.standstill = cp.vl["SCC11"]['SCCInfoDisplay'] == 4.
 
->>>>>>> 51aa86da
     if ret.cruiseState.enabled:
       is_set_speed_in_mph = int(cp.vl["CLU11"]["CF_Clu_SPEED_UNIT"])
       speed_conv = CV.MPH_TO_MS if is_set_speed_in_mph else CV.KPH_TO_MS
@@ -65,27 +47,6 @@
     else:
       ret.cruiseState.speed = 0
 
-<<<<<<< HEAD
-    ret.brake = 0  # FIXME
-    ret.brakePressed = cp.vl["TCS13"]['DriverBraking'] != 0
-    ret.brakeLights = ret.brakePressed
-    ret.gas = cp.vl["EMS12"]['PV_AV_CAN'] / 100
-    ret.gasPressed = cp.vl["EMS16"]["CF_Ems_AclAct"] != 0
-    ret.espDisabled = cp.vl["TCS15"]['ESC_Off_Step'] != 0
-
-    # Gear Selecton - This is not compatible with all Kia/Hyundai's, But is the best way for those it is compatible with
-    gear = cp.vl["LVR12"]["CF_Lvr_Gear"]
-    if gear == 5:
-      gear_shifter = GearShifter.drive
-    elif gear == 6:
-      gear_shifter = GearShifter.neutral
-    elif gear == 0:
-      gear_shifter = GearShifter.park
-    elif gear == 7:
-      gear_shifter = GearShifter.reverse
-    else:
-      gear_shifter = GearShifter.unknown
-=======
     # TODO: Find brake pressure
     ret.brake = 0
     ret.brakePressed = cp.vl["TCS13"]['DriverBraking'] != 0
@@ -96,41 +57,9 @@
     #TODO: find pedal signal for EV/HYBRID Cars
     ret.gas = cp.vl["EMS12"]['PV_AV_CAN'] / 100
     ret.gasPressed = bool(cp.vl["EMS16"]["CF_Ems_AclAct"])
->>>>>>> 51aa86da
 
     # TODO: refactor gear parsing in function
     # Gear Selection via Cluster - For those Kia/Hyundai which are not fully discovered, we can use the Cluster Indicator for Gear Selection, as this seems to be standard over all cars, but is not the preferred method.
-<<<<<<< HEAD
-    if cp.vl["CLU15"]["CF_Clu_InhibitD"] == 1:
-      gear_shifter_cluster = GearShifter.drive
-    elif cp.vl["CLU15"]["CF_Clu_InhibitN"] == 1:
-      gear_shifter_cluster = GearShifter.neutral
-    elif cp.vl["CLU15"]["CF_Clu_InhibitP"] == 1:
-      gear_shifter_cluster = GearShifter.park
-    elif cp.vl["CLU15"]["CF_Clu_InhibitR"] == 1:
-      gear_shifter_cluster = GearShifter.reverse
-    else:
-      gear_shifter_cluster = GearShifter.unknown
-
-    # Gear Selecton via TCU12
-    gear2 = cp.vl["TCU12"]["CUR_GR"]
-    if gear2 == 0:
-      gear_tcu = GearShifter.park
-    elif gear2 == 14:
-      gear_tcu = GearShifter.reverse
-    elif gear2 > 0 and gear2 < 9:    # unaware of anything over 8 currently
-      gear_tcu = GearShifter.drive
-    else:
-      gear_tcu = GearShifter.unknown
-
-    # gear shifter
-    if self.CP.carFingerprint in FEATURES["use_cluster_gears"]:
-      ret.gearShifter = gear_shifter_cluster
-    elif self.CP.carFingerprint in FEATURES["use_tcu_gears"]:
-      ret.gearShifter = gear_tcu
-    else:
-      ret.gearShifter = gear_shifter
-=======
     if self.CP.carFingerprint in FEATURES["use_cluster_gears"]:
       if cp.vl["CLU15"]["CF_Clu_InhibitD"] == 1:
         ret.gearShifter = GearShifter.drive
@@ -179,29 +108,18 @@
         ret.gearShifter = GearShifter.reverse
       else:
         ret.gearShifter = GearShifter.unknown
->>>>>>> 51aa86da
 
     # save the entire LKAS11 and CLU11
     self.lkas11 = cp_cam.vl["LKAS11"]
     self.clu11 = cp.vl["CLU11"]
     self.park_brake = cp.vl["CGW1"]['CF_Gway_ParkBrakeSw']
-<<<<<<< HEAD
-    self.steer_state = cp.vl["MDPS12"]['CF_Mdps_ToiActive'] #0 NOT ACTIVE, 1 ACTIVE
-    self.steer_warning = cp.vl["MDPS12"]['CF_Mdps_ToiUnavail']
-    self.brake_error = 0
-=======
     self.steer_state = cp.vl["MDPS12"]['CF_Mdps_ToiActive'] # 0 NOT ACTIVE, 1 ACTIVE
     self.lead_distance = cp.vl["SCC11"]['ACC_ObjDist']
->>>>>>> 51aa86da
 
     return ret
 
   @staticmethod
   def get_can_parser(CP):
-<<<<<<< HEAD
-
-=======
->>>>>>> 51aa86da
     signals = [
       # sig_name, sig_address, default
       ("WHL_SPD_FL", "WHL_SPD11", 0),
@@ -214,26 +132,16 @@
       ("CF_Gway_DrvSeatBeltInd", "CGW4", 1),
 
       ("CF_Gway_DrvSeatBeltSw", "CGW1", 0),
-<<<<<<< HEAD
-=======
       ("CF_Gway_DrvDrSw", "CGW1", 0),       # Driver Door
       ("CF_Gway_AstDrSw", "CGW1", 0),       # Passenger door
       ("CF_Gway_RLDrSw", "CGW2", 0),        # Rear reft door
       ("CF_Gway_RRDrSw", "CGW2", 0),        # Rear right door
->>>>>>> 51aa86da
       ("CF_Gway_TSigLHSw", "CGW1", 0),
       ("CF_Gway_TurnSigLh", "CGW1", 0),
       ("CF_Gway_TSigRHSw", "CGW1", 0),
       ("CF_Gway_TurnSigRh", "CGW1", 0),
       ("CF_Gway_ParkBrakeSw", "CGW1", 0),
 
-<<<<<<< HEAD
-      ("BRAKE_ACT", "EMS12", 0),
-      ("PV_AV_CAN", "EMS12", 0),
-      ("CF_Ems_AclAct", "EMS16", 0),
-
-=======
->>>>>>> 51aa86da
       ("CYL_PRES", "ESP12", 0),
 
       ("CF_Clu_CruiseSwState", "CLU11", 0),
@@ -249,31 +157,13 @@
       ("CF_Clu_AmpInfo", "CLU11", 0),
       ("CF_Clu_AliveCnt1", "CLU11", 0),
 
-<<<<<<< HEAD
-      ("CF_Clu_InhibitD", "CLU15", 0),
-      ("CF_Clu_InhibitP", "CLU15", 0),
-      ("CF_Clu_InhibitN", "CLU15", 0),
-      ("CF_Clu_InhibitR", "CLU15", 0),
-
-      ("CF_Lvr_Gear", "LVR12",0),
-      ("CUR_GR", "TCU12",0),
-
-      ("ACCEnable", "TCS13", 0),
-=======
       ("ACCEnable", "TCS13", 0),
       ("BrakeLight", "TCS13", 0),
->>>>>>> 51aa86da
       ("DriverBraking", "TCS13", 0),
 
       ("ESC_Off_Step", "TCS15", 0),
 
-<<<<<<< HEAD
-      ("CF_Lvr_GearInf", "LVR11", 0),        #Transmission Gear (0 = N or P, 1-8 = Fwd, 14 = Rev)
-
-      ("CR_Mdps_DrvTq", "MDPS11", 0),
-=======
       ("CF_Lvr_GearInf", "LVR11", 0),        # Transmission Gear (0 = N or P, 1-8 = Fwd, 14 = Rev)
->>>>>>> 51aa86da
 
       ("CR_Mdps_StrColTq", "MDPS12", 0),
       ("CF_Mdps_ToiActive", "MDPS12", 0),
@@ -281,14 +171,6 @@
       ("CF_Mdps_FailStat", "MDPS12", 0),
       ("CR_Mdps_OutTq", "MDPS12", 0),
 
-<<<<<<< HEAD
-      ("VSetDis", "SCC11", 0),
-      ("SCCInfoDisplay", "SCC11", 0),
-      ("ACCMode", "SCC12", 1),
-
-      ("SAS_Angle", "SAS11", 0),
-      ("SAS_Speed", "SAS11", 0),
-=======
       ("SAS_Angle", "SAS11", 0),
       ("SAS_Speed", "SAS11", 0),
 
@@ -300,28 +182,11 @@
 
       ("PV_AV_CAN", "EMS12", 0),
       ("CF_Ems_AclAct", "EMS16", 0),
->>>>>>> 51aa86da
     ]
 
     checks = [
       # address, frequency
       ("MDPS12", 50),
-<<<<<<< HEAD
-      ("MDPS11", 100),
-      ("TCS15", 10),
-      ("TCS13", 50),
-      ("CLU11", 50),
-      ("ESP12", 100),
-      ("EMS12", 100),
-      ("EMS16", 100),
-      ("CGW1", 10),
-      ("CGW4", 5),
-      ("WHL_SPD11", 50),
-      ("SCC11", 50),
-      ("SCC12", 50),
-      ("SAS11", 100)
-    ]
-=======
       ("TCS13", 50),
       ("TCS15", 10),
       ("CLU11", 50),
@@ -362,7 +227,6 @@
       checks += [
         ("LVR12", 100)
       ]
->>>>>>> 51aa86da
 
     return CANParser(DBC[CP.carFingerprint]['pt'], signals, checks, 0)
 
@@ -371,20 +235,13 @@
 
     signals = [
       # sig_name, sig_address, default
-<<<<<<< HEAD
-=======
       ("CF_Lkas_Bca_R", "LKAS11", 0),
->>>>>>> 51aa86da
       ("CF_Lkas_LdwsSysState", "LKAS11", 0),
       ("CF_Lkas_SysWarning", "LKAS11", 0),
       ("CF_Lkas_LdwsLHWarning", "LKAS11", 0),
       ("CF_Lkas_LdwsRHWarning", "LKAS11", 0),
       ("CF_Lkas_HbaLamp", "LKAS11", 0),
       ("CF_Lkas_FcwBasReq", "LKAS11", 0),
-<<<<<<< HEAD
-      ("CF_Lkas_ToiFlt", "LKAS11", 0),
-=======
->>>>>>> 51aa86da
       ("CF_Lkas_HbaSysState", "LKAS11", 0),
       ("CF_Lkas_FcwOpt", "LKAS11", 0),
       ("CF_Lkas_HbaOpt", "LKAS11", 0),
