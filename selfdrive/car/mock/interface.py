--- conflicted
+++ resolved
@@ -15,12 +15,7 @@
 
 class CarInterface(CarInterfaceBase):
   def __init__(self, CP, CarController, CarState):
-<<<<<<< HEAD
-    self.CP = CP
-    self.CC = CarController
-=======
     super().__init__(CP, CarController, CarState)
->>>>>>> 51aa86da
 
     cloudlog.debug("Using Mock Car Interface")
 
