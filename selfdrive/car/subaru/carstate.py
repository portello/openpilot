import copy
from cereal import car
<<<<<<< HEAD
=======
from opendbc.can.can_define import CANDefine
>>>>>>> 51aa86da
from selfdrive.config import Conversions as CV
from selfdrive.car.interfaces import CarStateBase
from opendbc.can.parser import CANParser
from selfdrive.car.subaru.values import DBC, STEER_THRESHOLD


class CarState(CarStateBase):
  def __init__(self, CP):
    super().__init__(CP)
    self.left_blinker_cnt = 0
    self.right_blinker_cnt = 0
    can_define = CANDefine(DBC[CP.carFingerprint]['pt'])
    self.shifter_values = can_define.dv["Transmission"]['Gear']

  def update(self, cp, cp_cam):
    ret = car.CarState.new_message()

    ret.gas = cp.vl["Throttle"]['Throttle_Pedal'] / 255.
    ret.gasPressed = ret.gas > 1e-5
    ret.brakePressed = cp.vl["Brake_Pedal"]['Brake_Pedal'] > 1e-5
    ret.brakeLights = ret.brakePressed

    ret.wheelSpeeds.fl = cp.vl["Wheel_Speeds"]['FL'] * CV.KPH_TO_MS
    ret.wheelSpeeds.fr = cp.vl["Wheel_Speeds"]['FR'] * CV.KPH_TO_MS
    ret.wheelSpeeds.rl = cp.vl["Wheel_Speeds"]['RL'] * CV.KPH_TO_MS
    ret.wheelSpeeds.rr = cp.vl["Wheel_Speeds"]['RR'] * CV.KPH_TO_MS
    ret.vEgoRaw = (ret.wheelSpeeds.fl + ret.wheelSpeeds.fr + ret.wheelSpeeds.rl + ret.wheelSpeeds.rr) / 4.
    # Kalman filter, even though Subaru raw wheel speed is heaviliy filtered by default
    ret.vEgo, ret.aEgo = self.update_speed_kf(ret.vEgoRaw)
    ret.standstill = ret.vEgoRaw < 0.01

    # continuous blinker signals for assisted lane change
    self.left_blinker_cnt = 50 if cp.vl["Dashlights"]['LEFT_BLINKER'] else max(self.left_blinker_cnt - 1, 0)
    ret.leftBlinker = self.left_blinker_cnt > 0
    self.right_blinker_cnt = 50 if cp.vl["Dashlights"]['RIGHT_BLINKER'] else max(self.right_blinker_cnt - 1, 0)
    ret.rightBlinker = self.right_blinker_cnt > 0

<<<<<<< HEAD
    ret.steeringAngle = cp.vl["Steering_Torque"]['Steering_Angle']
    ret.steeringTorque = cp.vl["Steering_Torque"]['Steer_Torque_Sensor']
    ret.steeringPressed = abs(ret.steeringTorque) > STEER_THRESHOLD[self.car_fingerprint]

    ret.cruiseState.enabled = cp.vl["CruiseControl"]['Cruise_Activated'] != 0
    ret.cruiseState.available = cp.vl["CruiseControl"]['Cruise_On'] != 0
    ret.cruiseState.speed = cp_cam.vl["ES_DashStatus"]['Cruise_Set_Speed'] * CV.KPH_TO_MS
    # 1 = imperial, 6 = metric
    if cp.vl["Dash_State"]['Units'] == 1:
      ret.cruiseState.speed *= CV.MPH_TO_KPH

=======
    ret.leftBlindspot = cp.vl["BSD_RCTA"]['L_ADJACENT'] == 1
    ret.rightBlindspot = cp.vl["BSD_RCTA"]['R_ADJACENT'] == 1

    can_gear = int(cp.vl["Transmission"]['Gear'])
    ret.gearShifter = self.parse_gear_shifter(self.shifter_values.get(can_gear, None))

    ret.steeringAngle = cp.vl["Steering_Torque"]['Steering_Angle']
    ret.steeringTorque = cp.vl["Steering_Torque"]['Steer_Torque_Sensor']
    ret.steeringPressed = abs(ret.steeringTorque) > STEER_THRESHOLD[self.car_fingerprint]

    ret.cruiseState.enabled = cp.vl["CruiseControl"]['Cruise_Activated'] != 0
    ret.cruiseState.available = cp.vl["CruiseControl"]['Cruise_On'] != 0
    ret.cruiseState.speed = cp_cam.vl["ES_DashStatus"]['Cruise_Set_Speed'] * CV.KPH_TO_MS
    # 1 = imperial, 6 = metric
    if cp.vl["Dash_State"]['Units'] == 1:
      ret.cruiseState.speed *= CV.MPH_TO_KPH

>>>>>>> 51aa86da
    ret.seatbeltUnlatched = cp.vl["Dashlights"]['SEATBELT_FL'] == 1
    ret.doorOpen = any([cp.vl["BodyInfo"]['DOOR_OPEN_RR'],
      cp.vl["BodyInfo"]['DOOR_OPEN_RL'],
      cp.vl["BodyInfo"]['DOOR_OPEN_FR'],
      cp.vl["BodyInfo"]['DOOR_OPEN_FL']])

    self.es_distance_msg = copy.copy(cp_cam.vl["ES_Distance"])
    self.es_lkas_msg = copy.copy(cp_cam.vl["ES_LKAS_State"])

    return ret

  @staticmethod
  def get_can_parser(CP):
    # this function generates lists for signal, messages and initial values
    signals = [
      # sig_name, sig_address, default
      ("Steer_Torque_Sensor", "Steering_Torque", 0),
      ("Steering_Angle", "Steering_Torque", 0),
      ("Cruise_On", "CruiseControl", 0),
      ("Cruise_Activated", "CruiseControl", 0),
      ("Brake_Pedal", "Brake_Pedal", 0),
      ("Throttle_Pedal", "Throttle", 0),
      ("LEFT_BLINKER", "Dashlights", 0),
      ("RIGHT_BLINKER", "Dashlights", 0),
      ("SEATBELT_FL", "Dashlights", 0),
      ("FL", "Wheel_Speeds", 0),
      ("FR", "Wheel_Speeds", 0),
      ("RL", "Wheel_Speeds", 0),
      ("RR", "Wheel_Speeds", 0),
      ("DOOR_OPEN_FR", "BodyInfo", 1),
      ("DOOR_OPEN_FL", "BodyInfo", 1),
      ("DOOR_OPEN_RR", "BodyInfo", 1),
      ("DOOR_OPEN_RL", "BodyInfo", 1),
      ("Units", "Dash_State", 1),
<<<<<<< HEAD
=======
      ("Gear", "Transmission", 0),
      ("L_ADJACENT", "BSD_RCTA", 0),
      ("R_ADJACENT", "BSD_RCTA", 0),
>>>>>>> 51aa86da
    ]

    checks = [
      # sig_address, frequency
      ("Dashlights", 10),
      ("CruiseControl", 20),
      ("Wheel_Speeds", 50),
      ("Steering_Torque", 50),
      ("BodyInfo", 10),
    ]

    return CANParser(DBC[CP.carFingerprint]['pt'], signals, checks, 0)

  @staticmethod
  def get_cam_can_parser(CP):
    signals = [
      ("Cruise_Set_Speed", "ES_DashStatus", 0),

      ("Counter", "ES_Distance", 0),
      ("Signal1", "ES_Distance", 0),
      ("Signal2", "ES_Distance", 0),
      ("Main", "ES_Distance", 0),
      ("Signal3", "ES_Distance", 0),

<<<<<<< HEAD
      ("Checksum", "ES_LKAS_State", 0),
=======
>>>>>>> 51aa86da
      ("Counter", "ES_LKAS_State", 0),
      ("Keep_Hands_On_Wheel", "ES_LKAS_State", 0),
      ("Empty_Box", "ES_LKAS_State", 0),
      ("Signal1", "ES_LKAS_State", 0),
      ("LKAS_ACTIVE", "ES_LKAS_State", 0),
      ("Signal2", "ES_LKAS_State", 0),
      ("Backward_Speed_Limit_Menu", "ES_LKAS_State", 0),
      ("LKAS_ENABLE_3", "ES_LKAS_State", 0),
      ("Signal3", "ES_LKAS_State", 0),
      ("LKAS_ENABLE_2", "ES_LKAS_State", 0),
      ("Signal4", "ES_LKAS_State", 0),
      ("LKAS_Left_Line_Visible", "ES_LKAS_State", 0),
      ("Signal6", "ES_LKAS_State", 0),
      ("LKAS_Right_Line_Visible", "ES_LKAS_State", 0),
      ("Signal7", "ES_LKAS_State", 0),
      ("FCW_Cont_Beep", "ES_LKAS_State", 0),
      ("FCW_Repeated_Beep", "ES_LKAS_State", 0),
      ("Throttle_Management_Activated", "ES_LKAS_State", 0),
      ("Traffic_light_Ahead", "ES_LKAS_State", 0),
      ("Right_Depart", "ES_LKAS_State", 0),
      ("Signal5", "ES_LKAS_State", 0),

    ]

    checks = [
      ("ES_DashStatus", 10),
    ]

    return CANParser(DBC[CP.carFingerprint]['pt'], signals, checks, 2)<|MERGE_RESOLUTION|>--- conflicted
+++ resolved
@@ -1,9 +1,6 @@
 import copy
 from cereal import car
-<<<<<<< HEAD
-=======
 from opendbc.can.can_define import CANDefine
->>>>>>> 51aa86da
 from selfdrive.config import Conversions as CV
 from selfdrive.car.interfaces import CarStateBase
 from opendbc.can.parser import CANParser
@@ -41,19 +38,6 @@
     self.right_blinker_cnt = 50 if cp.vl["Dashlights"]['RIGHT_BLINKER'] else max(self.right_blinker_cnt - 1, 0)
     ret.rightBlinker = self.right_blinker_cnt > 0
 
-<<<<<<< HEAD
-    ret.steeringAngle = cp.vl["Steering_Torque"]['Steering_Angle']
-    ret.steeringTorque = cp.vl["Steering_Torque"]['Steer_Torque_Sensor']
-    ret.steeringPressed = abs(ret.steeringTorque) > STEER_THRESHOLD[self.car_fingerprint]
-
-    ret.cruiseState.enabled = cp.vl["CruiseControl"]['Cruise_Activated'] != 0
-    ret.cruiseState.available = cp.vl["CruiseControl"]['Cruise_On'] != 0
-    ret.cruiseState.speed = cp_cam.vl["ES_DashStatus"]['Cruise_Set_Speed'] * CV.KPH_TO_MS
-    # 1 = imperial, 6 = metric
-    if cp.vl["Dash_State"]['Units'] == 1:
-      ret.cruiseState.speed *= CV.MPH_TO_KPH
-
-=======
     ret.leftBlindspot = cp.vl["BSD_RCTA"]['L_ADJACENT'] == 1
     ret.rightBlindspot = cp.vl["BSD_RCTA"]['R_ADJACENT'] == 1
 
@@ -71,7 +55,6 @@
     if cp.vl["Dash_State"]['Units'] == 1:
       ret.cruiseState.speed *= CV.MPH_TO_KPH
 
->>>>>>> 51aa86da
     ret.seatbeltUnlatched = cp.vl["Dashlights"]['SEATBELT_FL'] == 1
     ret.doorOpen = any([cp.vl["BodyInfo"]['DOOR_OPEN_RR'],
       cp.vl["BodyInfo"]['DOOR_OPEN_RL'],
@@ -106,12 +89,9 @@
       ("DOOR_OPEN_RR", "BodyInfo", 1),
       ("DOOR_OPEN_RL", "BodyInfo", 1),
       ("Units", "Dash_State", 1),
-<<<<<<< HEAD
-=======
       ("Gear", "Transmission", 0),
       ("L_ADJACENT", "BSD_RCTA", 0),
       ("R_ADJACENT", "BSD_RCTA", 0),
->>>>>>> 51aa86da
     ]
 
     checks = [
@@ -136,10 +116,6 @@
       ("Main", "ES_Distance", 0),
       ("Signal3", "ES_Distance", 0),
 
-<<<<<<< HEAD
-      ("Checksum", "ES_LKAS_State", 0),
-=======
->>>>>>> 51aa86da
       ("Counter", "ES_LKAS_State", 0),
       ("Keep_Hands_On_Wheel", "ES_LKAS_State", 0),
       ("Empty_Box", "ES_LKAS_State", 0),
