--- conflicted
+++ resolved
@@ -1,10 +1,5 @@
 #!/usr/bin/env python3
 from cereal import car
-<<<<<<< HEAD
-from selfdrive.config import Conversions as CV
-from selfdrive.controls.lib.drive_helpers import create_event, EventTypes as ET
-=======
->>>>>>> 51aa86da
 from selfdrive.car.subaru.values import CAR
 from selfdrive.car import STD_CARGO_KG, scale_rot_inertia, scale_tire_stiffness, gen_empty_fingerprint
 from selfdrive.car.interfaces import CarInterfaceBase
@@ -23,12 +18,9 @@
     ret.radarOffCan = True
     ret.safetyModel = car.CarParams.SafetyModel.subaru
 
-<<<<<<< HEAD
-=======
     # Subaru port is a community feature, since we don't own one to test
     ret.communityFeature = True
 
->>>>>>> 51aa86da
     # force openpilot to fake the stock camera, since car harness is not supported yet and old style giraffe (with switches)
     # was never released
     ret.enableCamera = True
@@ -65,34 +57,14 @@
 
     ret.canValid = self.cp.can_valid and self.cp_cam.can_valid
     ret.steeringRateLimited = self.CC.steer_rate_limited if self.CC is not None else False
-<<<<<<< HEAD
-    ret.yawRate = self.VM.yaw_rate(ret.steeringAngle * CV.DEG_TO_RAD, ret.vEgo)
-=======
->>>>>>> 51aa86da
 
     buttonEvents = []
     be = car.CarState.ButtonEvent.new_message()
     be.type = car.CarState.ButtonEvent.Type.accelCruise
     buttonEvents.append(be)
 
-<<<<<<< HEAD
-    events = self.create_common_events(ret, extra_gears=[car.CarState.GearShifter.unknown])
-
-    if ret.cruiseState.enabled and not self.cruise_enabled_prev:
-      events.append(create_event('pcmEnable', [ET.ENABLE]))
-    if not ret.cruiseState.enabled:
-      events.append(create_event('pcmDisable', [ET.USER_DISABLE]))
-
-    ret.events = events
-
-    self.gas_pressed_prev = ret.gasPressed
-    self.brake_pressed_prev = ret.brakePressed
-    self.cruise_enabled_prev = ret.cruiseState.enabled
-
-=======
     ret.events = self.create_common_events(ret).to_msg()
 
->>>>>>> 51aa86da
     self.CS.out = ret.as_reader()
     return self.CS.out
 
