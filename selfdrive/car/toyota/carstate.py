from cereal import car
from common.numpy_fast import mean
from opendbc.can.can_define import CANDefine
from selfdrive.car.interfaces import CarStateBase
from opendbc.can.parser import CANParser
from selfdrive.config import Conversions as CV
from selfdrive.car.toyota.values import CAR, DBC, STEER_THRESHOLD, TSS2_CAR, NO_STOP_TIMER_CAR


class CarState(CarStateBase):
  def __init__(self, CP):
    super().__init__(CP)
    can_define = CANDefine(DBC[CP.carFingerprint]['pt'])
    self.shifter_values = can_define.dv["GEAR_PACKET"]['GEAR']

    # All TSS2 car have the accurate sensor
    self.accurate_steer_angle_seen = CP.carFingerprint in TSS2_CAR

    # On NO_DSU cars but not TSS2 cars the cp.vl["STEER_TORQUE_SENSOR"]['STEER_ANGLE']
    # is zeroed to where the steering angle is at start.
    # Need to apply an offset as soon as the steering angle measurements are both received
    self.needs_angle_offset = CP.carFingerprint not in TSS2_CAR
    self.angle_offset = 0.

  def update(self, cp, cp_cam):
    ret = car.CarState.new_message()

    ret.doorOpen = any([cp.vl["SEATS_DOORS"]['DOOR_OPEN_FL'], cp.vl["SEATS_DOORS"]['DOOR_OPEN_FR'],
                        cp.vl["SEATS_DOORS"]['DOOR_OPEN_RL'], cp.vl["SEATS_DOORS"]['DOOR_OPEN_RR']])
    ret.seatbeltUnlatched = cp.vl["SEATS_DOORS"]['SEATBELT_DRIVER_UNLATCHED'] != 0

    ret.brakePressed = cp.vl["BRAKE_MODULE"]['BRAKE_PRESSED'] != 0
    ret.brakeLights = bool(cp.vl["ESP_CONTROL"]['BRAKE_LIGHTS_ACC'] or ret.brakePressed)
    if self.CP.enableGasInterceptor:
      ret.gas = (cp.vl["GAS_SENSOR"]['INTERCEPTOR_GAS'] + cp.vl["GAS_SENSOR"]['INTERCEPTOR_GAS2']) / 2.
      ret.gasPressed = ret.gas > 15
    else:
      ret.gas = cp.vl["GAS_PEDAL"]['GAS_PEDAL']
<<<<<<< HEAD
      ret.gasPressed = ret.gas > 1e-5
=======
      ret.gasPressed = cp.vl["PCM_CRUISE"]['GAS_RELEASED'] == 0
>>>>>>> 51aa86da

    ret.wheelSpeeds.fl = cp.vl["WHEEL_SPEEDS"]['WHEEL_SPEED_FL'] * CV.KPH_TO_MS
    ret.wheelSpeeds.fr = cp.vl["WHEEL_SPEEDS"]['WHEEL_SPEED_FR'] * CV.KPH_TO_MS
    ret.wheelSpeeds.rl = cp.vl["WHEEL_SPEEDS"]['WHEEL_SPEED_RL'] * CV.KPH_TO_MS
    ret.wheelSpeeds.rr = cp.vl["WHEEL_SPEEDS"]['WHEEL_SPEED_RR'] * CV.KPH_TO_MS
    ret.vEgoRaw = mean([ret.wheelSpeeds.fl, ret.wheelSpeeds.fr, ret.wheelSpeeds.rl, ret.wheelSpeeds.rr])
    ret.vEgo, ret.aEgo = self.update_speed_kf(ret.vEgoRaw)

    ret.standstill = ret.vEgoRaw < 0.001

    # Some newer models have a more accurate angle measurement in the TORQUE_SENSOR message. Use if non-zero
    if abs(cp.vl["STEER_TORQUE_SENSOR"]['STEER_ANGLE']) > 1e-3:
      self.accurate_steer_angle_seen = True

    if self.accurate_steer_angle_seen:
      ret.steeringAngle = cp.vl["STEER_TORQUE_SENSOR"]['STEER_ANGLE'] - self.angle_offset

      if self.needs_angle_offset:
        angle_wheel = cp.vl["STEER_ANGLE_SENSOR"]['STEER_ANGLE'] + cp.vl["STEER_ANGLE_SENSOR"]['STEER_FRACTION']
        if abs(angle_wheel) > 1e-3 and abs(ret.steeringAngle) > 1e-3:
          self.needs_angle_offset = False
          self.angle_offset = ret.steeringAngle - angle_wheel
    else:
      ret.steeringAngle = cp.vl["STEER_ANGLE_SENSOR"]['STEER_ANGLE'] + cp.vl["STEER_ANGLE_SENSOR"]['STEER_FRACTION']

    ret.steeringRate = cp.vl["STEER_ANGLE_SENSOR"]['STEER_RATE']
    can_gear = int(cp.vl["GEAR_PACKET"]['GEAR'])
    ret.gearShifter = self.parse_gear_shifter(self.shifter_values.get(can_gear, None))
    ret.leftBlinker = cp.vl["STEERING_LEVERS"]['TURN_SIGNALS'] == 1
    ret.rightBlinker = cp.vl["STEERING_LEVERS"]['TURN_SIGNALS'] == 2

    ret.steeringTorque = cp.vl["STEER_TORQUE_SENSOR"]['STEER_TORQUE_DRIVER']
    ret.steeringTorqueEps = cp.vl["STEER_TORQUE_SENSOR"]['STEER_TORQUE_EPS']
    # we could use the override bit from dbc, but it's triggered at too high torque values
    ret.steeringPressed = abs(ret.steeringTorque) > STEER_THRESHOLD
<<<<<<< HEAD
=======
    ret.steerWarning = cp.vl["EPS_STATUS"]['LKA_STATE'] not in [1, 5]
>>>>>>> 51aa86da

    if self.CP.carFingerprint == CAR.LEXUS_IS:
      ret.cruiseState.available = cp.vl["DSU_CRUISE"]['MAIN_ON'] != 0
      ret.cruiseState.speed = cp.vl["DSU_CRUISE"]['SET_SPEED'] * CV.KPH_TO_MS
      self.low_speed_lockout = False
    else:
      ret.cruiseState.available = cp.vl["PCM_CRUISE_2"]['MAIN_ON'] != 0
      ret.cruiseState.speed = cp.vl["PCM_CRUISE_2"]['SET_SPEED'] * CV.KPH_TO_MS
      self.low_speed_lockout = cp.vl["PCM_CRUISE_2"]['LOW_SPEED_LOCKOUT'] == 2
    self.pcm_acc_status = cp.vl["PCM_CRUISE"]['CRUISE_STATE']
    if self.CP.carFingerprint in NO_STOP_TIMER_CAR or self.CP.enableGasInterceptor:
      # ignore standstill in hybrid vehicles, since pcm allows to restart without
      # receiving any special command. Also if interceptor is detected
      ret.cruiseState.standstill = False
    else:
      ret.cruiseState.standstill = self.pcm_acc_status == 7
    ret.cruiseState.enabled = bool(cp.vl["PCM_CRUISE"]['CRUISE_ACTIVE'])

    if self.CP.carFingerprint == CAR.PRIUS:
      ret.genericToggle = cp.vl["AUTOPARK_STATUS"]['STATE'] != 0
<<<<<<< HEAD
    else:
      ret.genericToggle = bool(cp.vl["LIGHT_STALK"]['AUTO_HIGH_BEAM'])
    ret.stockAeb = bool(cp_cam.vl["PRE_COLLISION"]["PRECOLLISION_ACTIVE"] and cp_cam.vl["PRE_COLLISION"]["FORCE"] < -1e-5)

    ret.espDisabled = cp.vl["ESP_CONTROL"]['TC_DISABLED'] != 0
    # 2 is standby, 10 is active. TODO: check that everything else is really a faulty state
    self.steer_state = cp.vl["EPS_STATUS"]['LKA_STATE']
    self.steer_warning = cp.vl["EPS_STATUS"]['LKA_STATE'] not in [1, 5]

    return ret

  @staticmethod
  def get_can_parser(CP):

    signals = [
      # sig_name, sig_address, default
      ("STEER_ANGLE", "STEER_ANGLE_SENSOR", 0),
      ("GEAR", "GEAR_PACKET", 0),
      ("BRAKE_PRESSED", "BRAKE_MODULE", 0),
      ("GAS_PEDAL", "GAS_PEDAL", 0),
      ("WHEEL_SPEED_FL", "WHEEL_SPEEDS", 0),
      ("WHEEL_SPEED_FR", "WHEEL_SPEEDS", 0),
      ("WHEEL_SPEED_RL", "WHEEL_SPEEDS", 0),
      ("WHEEL_SPEED_RR", "WHEEL_SPEEDS", 0),
      ("DOOR_OPEN_FL", "SEATS_DOORS", 1),
      ("DOOR_OPEN_FR", "SEATS_DOORS", 1),
      ("DOOR_OPEN_RL", "SEATS_DOORS", 1),
      ("DOOR_OPEN_RR", "SEATS_DOORS", 1),
      ("SEATBELT_DRIVER_UNLATCHED", "SEATS_DOORS", 1),
      ("TC_DISABLED", "ESP_CONTROL", 1),
      ("STEER_FRACTION", "STEER_ANGLE_SENSOR", 0),
      ("STEER_RATE", "STEER_ANGLE_SENSOR", 0),
      ("CRUISE_ACTIVE", "PCM_CRUISE", 0),
      ("CRUISE_STATE", "PCM_CRUISE", 0),
      ("STEER_TORQUE_DRIVER", "STEER_TORQUE_SENSOR", 0),
      ("STEER_TORQUE_EPS", "STEER_TORQUE_SENSOR", 0),
      ("STEER_ANGLE", "STEER_TORQUE_SENSOR", 0),
      ("TURN_SIGNALS", "STEERING_LEVERS", 3),   # 3 is no blinkers
      ("LKA_STATE", "EPS_STATUS", 0),
      ("BRAKE_LIGHTS_ACC", "ESP_CONTROL", 0),
      ("AUTO_HIGH_BEAM", "LIGHT_STALK", 0),
    ]

    checks = [
      ("BRAKE_MODULE", 40),
      ("GAS_PEDAL", 33),
      ("WHEEL_SPEEDS", 80),
      ("STEER_ANGLE_SENSOR", 80),
      ("PCM_CRUISE", 33),
      ("STEER_TORQUE_SENSOR", 50),
      ("EPS_STATUS", 25),
    ]

    if CP.carFingerprint == CAR.LEXUS_IS:
      signals.append(("MAIN_ON", "DSU_CRUISE", 0))
      signals.append(("SET_SPEED", "DSU_CRUISE", 0))
      checks.append(("DSU_CRUISE", 5))
    else:
=======
    else:
      ret.genericToggle = bool(cp.vl["LIGHT_STALK"]['AUTO_HIGH_BEAM'])
    ret.stockAeb = bool(cp_cam.vl["PRE_COLLISION"]["PRECOLLISION_ACTIVE"] and cp_cam.vl["PRE_COLLISION"]["FORCE"] < -1e-5)

    ret.espDisabled = cp.vl["ESP_CONTROL"]['TC_DISABLED'] != 0
    # 2 is standby, 10 is active. TODO: check that everything else is really a faulty state
    self.steer_state = cp.vl["EPS_STATUS"]['LKA_STATE']

    if self.CP.carFingerprint in TSS2_CAR:
      ret.leftBlindspot = cp.vl["BSM"]['L_ADJACENT'] == 1
      ret.rightBlindspot = cp.vl["BSM"]['R_ADJACENT'] == 1

    return ret

  @staticmethod
  def get_can_parser(CP):

    signals = [
      # sig_name, sig_address, default
      ("STEER_ANGLE", "STEER_ANGLE_SENSOR", 0),
      ("GEAR", "GEAR_PACKET", 0),
      ("BRAKE_PRESSED", "BRAKE_MODULE", 0),
      ("GAS_PEDAL", "GAS_PEDAL", 0),
      ("WHEEL_SPEED_FL", "WHEEL_SPEEDS", 0),
      ("WHEEL_SPEED_FR", "WHEEL_SPEEDS", 0),
      ("WHEEL_SPEED_RL", "WHEEL_SPEEDS", 0),
      ("WHEEL_SPEED_RR", "WHEEL_SPEEDS", 0),
      ("DOOR_OPEN_FL", "SEATS_DOORS", 1),
      ("DOOR_OPEN_FR", "SEATS_DOORS", 1),
      ("DOOR_OPEN_RL", "SEATS_DOORS", 1),
      ("DOOR_OPEN_RR", "SEATS_DOORS", 1),
      ("SEATBELT_DRIVER_UNLATCHED", "SEATS_DOORS", 1),
      ("TC_DISABLED", "ESP_CONTROL", 1),
      ("STEER_FRACTION", "STEER_ANGLE_SENSOR", 0),
      ("STEER_RATE", "STEER_ANGLE_SENSOR", 0),
      ("CRUISE_ACTIVE", "PCM_CRUISE", 0),
      ("CRUISE_STATE", "PCM_CRUISE", 0),
      ("GAS_RELEASED", "PCM_CRUISE", 1),
      ("STEER_TORQUE_DRIVER", "STEER_TORQUE_SENSOR", 0),
      ("STEER_TORQUE_EPS", "STEER_TORQUE_SENSOR", 0),
      ("STEER_ANGLE", "STEER_TORQUE_SENSOR", 0),
      ("TURN_SIGNALS", "STEERING_LEVERS", 3),   # 3 is no blinkers
      ("LKA_STATE", "EPS_STATUS", 0),
      ("BRAKE_LIGHTS_ACC", "ESP_CONTROL", 0),
      ("AUTO_HIGH_BEAM", "LIGHT_STALK", 0),
    ]

    checks = [
      ("BRAKE_MODULE", 40),
      ("GAS_PEDAL", 33),
      ("WHEEL_SPEEDS", 80),
      ("STEER_ANGLE_SENSOR", 80),
      ("PCM_CRUISE", 33),
      ("STEER_TORQUE_SENSOR", 50),
      ("EPS_STATUS", 25),
    ]

    if CP.carFingerprint == CAR.LEXUS_IS:
      signals.append(("MAIN_ON", "DSU_CRUISE", 0))
      signals.append(("SET_SPEED", "DSU_CRUISE", 0))
      checks.append(("DSU_CRUISE", 5))
    else:
>>>>>>> 51aa86da
      signals.append(("MAIN_ON", "PCM_CRUISE_2", 0))
      signals.append(("SET_SPEED", "PCM_CRUISE_2", 0))
      signals.append(("LOW_SPEED_LOCKOUT", "PCM_CRUISE_2", 0))
      checks.append(("PCM_CRUISE_2", 33))


    if CP.carFingerprint == CAR.PRIUS:
      signals += [("STATE", "AUTOPARK_STATUS", 0)]

    # add gas interceptor reading if we are using it
    if CP.enableGasInterceptor:
      signals.append(("INTERCEPTOR_GAS", "GAS_SENSOR", 0))
      signals.append(("INTERCEPTOR_GAS2", "GAS_SENSOR", 0))
      checks.append(("GAS_SENSOR", 50))

<<<<<<< HEAD
=======
    if CP.carFingerprint in TSS2_CAR:
      signals += [("L_ADJACENT", "BSM", 0)]
      signals += [("R_ADJACENT", "BSM", 0)]

>>>>>>> 51aa86da
    return CANParser(DBC[CP.carFingerprint]['pt'], signals, checks, 0)

  @staticmethod
  def get_cam_can_parser(CP):

    signals = [("FORCE", "PRE_COLLISION", 0), ("PRECOLLISION_ACTIVE", "PRE_COLLISION", 0)]

    # use steering message to check if panda is connected to frc
    checks = [("STEERING_LKA", 42)]

    return CANParser(DBC[CP.carFingerprint]['pt'], signals, checks, 2)<|MERGE_RESOLUTION|>--- conflicted
+++ resolved
@@ -36,11 +36,7 @@
       ret.gasPressed = ret.gas > 15
     else:
       ret.gas = cp.vl["GAS_PEDAL"]['GAS_PEDAL']
-<<<<<<< HEAD
-      ret.gasPressed = ret.gas > 1e-5
-=======
       ret.gasPressed = cp.vl["PCM_CRUISE"]['GAS_RELEASED'] == 0
->>>>>>> 51aa86da
 
     ret.wheelSpeeds.fl = cp.vl["WHEEL_SPEEDS"]['WHEEL_SPEED_FL'] * CV.KPH_TO_MS
     ret.wheelSpeeds.fr = cp.vl["WHEEL_SPEEDS"]['WHEEL_SPEED_FR'] * CV.KPH_TO_MS
@@ -76,10 +72,7 @@
     ret.steeringTorqueEps = cp.vl["STEER_TORQUE_SENSOR"]['STEER_TORQUE_EPS']
     # we could use the override bit from dbc, but it's triggered at too high torque values
     ret.steeringPressed = abs(ret.steeringTorque) > STEER_THRESHOLD
-<<<<<<< HEAD
-=======
     ret.steerWarning = cp.vl["EPS_STATUS"]['LKA_STATE'] not in [1, 5]
->>>>>>> 51aa86da
 
     if self.CP.carFingerprint == CAR.LEXUS_IS:
       ret.cruiseState.available = cp.vl["DSU_CRUISE"]['MAIN_ON'] != 0
@@ -100,66 +93,6 @@
 
     if self.CP.carFingerprint == CAR.PRIUS:
       ret.genericToggle = cp.vl["AUTOPARK_STATUS"]['STATE'] != 0
-<<<<<<< HEAD
-    else:
-      ret.genericToggle = bool(cp.vl["LIGHT_STALK"]['AUTO_HIGH_BEAM'])
-    ret.stockAeb = bool(cp_cam.vl["PRE_COLLISION"]["PRECOLLISION_ACTIVE"] and cp_cam.vl["PRE_COLLISION"]["FORCE"] < -1e-5)
-
-    ret.espDisabled = cp.vl["ESP_CONTROL"]['TC_DISABLED'] != 0
-    # 2 is standby, 10 is active. TODO: check that everything else is really a faulty state
-    self.steer_state = cp.vl["EPS_STATUS"]['LKA_STATE']
-    self.steer_warning = cp.vl["EPS_STATUS"]['LKA_STATE'] not in [1, 5]
-
-    return ret
-
-  @staticmethod
-  def get_can_parser(CP):
-
-    signals = [
-      # sig_name, sig_address, default
-      ("STEER_ANGLE", "STEER_ANGLE_SENSOR", 0),
-      ("GEAR", "GEAR_PACKET", 0),
-      ("BRAKE_PRESSED", "BRAKE_MODULE", 0),
-      ("GAS_PEDAL", "GAS_PEDAL", 0),
-      ("WHEEL_SPEED_FL", "WHEEL_SPEEDS", 0),
-      ("WHEEL_SPEED_FR", "WHEEL_SPEEDS", 0),
-      ("WHEEL_SPEED_RL", "WHEEL_SPEEDS", 0),
-      ("WHEEL_SPEED_RR", "WHEEL_SPEEDS", 0),
-      ("DOOR_OPEN_FL", "SEATS_DOORS", 1),
-      ("DOOR_OPEN_FR", "SEATS_DOORS", 1),
-      ("DOOR_OPEN_RL", "SEATS_DOORS", 1),
-      ("DOOR_OPEN_RR", "SEATS_DOORS", 1),
-      ("SEATBELT_DRIVER_UNLATCHED", "SEATS_DOORS", 1),
-      ("TC_DISABLED", "ESP_CONTROL", 1),
-      ("STEER_FRACTION", "STEER_ANGLE_SENSOR", 0),
-      ("STEER_RATE", "STEER_ANGLE_SENSOR", 0),
-      ("CRUISE_ACTIVE", "PCM_CRUISE", 0),
-      ("CRUISE_STATE", "PCM_CRUISE", 0),
-      ("STEER_TORQUE_DRIVER", "STEER_TORQUE_SENSOR", 0),
-      ("STEER_TORQUE_EPS", "STEER_TORQUE_SENSOR", 0),
-      ("STEER_ANGLE", "STEER_TORQUE_SENSOR", 0),
-      ("TURN_SIGNALS", "STEERING_LEVERS", 3),   # 3 is no blinkers
-      ("LKA_STATE", "EPS_STATUS", 0),
-      ("BRAKE_LIGHTS_ACC", "ESP_CONTROL", 0),
-      ("AUTO_HIGH_BEAM", "LIGHT_STALK", 0),
-    ]
-
-    checks = [
-      ("BRAKE_MODULE", 40),
-      ("GAS_PEDAL", 33),
-      ("WHEEL_SPEEDS", 80),
-      ("STEER_ANGLE_SENSOR", 80),
-      ("PCM_CRUISE", 33),
-      ("STEER_TORQUE_SENSOR", 50),
-      ("EPS_STATUS", 25),
-    ]
-
-    if CP.carFingerprint == CAR.LEXUS_IS:
-      signals.append(("MAIN_ON", "DSU_CRUISE", 0))
-      signals.append(("SET_SPEED", "DSU_CRUISE", 0))
-      checks.append(("DSU_CRUISE", 5))
-    else:
-=======
     else:
       ret.genericToggle = bool(cp.vl["LIGHT_STALK"]['AUTO_HIGH_BEAM'])
     ret.stockAeb = bool(cp_cam.vl["PRE_COLLISION"]["PRECOLLISION_ACTIVE"] and cp_cam.vl["PRE_COLLISION"]["FORCE"] < -1e-5)
@@ -222,7 +155,6 @@
       signals.append(("SET_SPEED", "DSU_CRUISE", 0))
       checks.append(("DSU_CRUISE", 5))
     else:
->>>>>>> 51aa86da
       signals.append(("MAIN_ON", "PCM_CRUISE_2", 0))
       signals.append(("SET_SPEED", "PCM_CRUISE_2", 0))
       signals.append(("LOW_SPEED_LOCKOUT", "PCM_CRUISE_2", 0))
@@ -238,13 +170,10 @@
       signals.append(("INTERCEPTOR_GAS2", "GAS_SENSOR", 0))
       checks.append(("GAS_SENSOR", 50))
 
-<<<<<<< HEAD
-=======
     if CP.carFingerprint in TSS2_CAR:
       signals += [("L_ADJACENT", "BSM", 0)]
       signals += [("R_ADJACENT", "BSM", 0)]
 
->>>>>>> 51aa86da
     return CANParser(DBC[CP.carFingerprint]['pt'], signals, checks, 0)
 
   @staticmethod
