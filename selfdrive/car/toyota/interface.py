#!/usr/bin/env python3
from cereal import car
from selfdrive.config import Conversions as CV
<<<<<<< HEAD
from selfdrive.controls.lib.drive_helpers import EventTypes as ET, create_event
=======
>>>>>>> 51aa86da
from selfdrive.car.toyota.values import Ecu, ECU_FINGERPRINT, CAR, TSS2_CAR, FINGERPRINTS
from selfdrive.car import STD_CARGO_KG, scale_rot_inertia, scale_tire_stiffness, is_ecu_disconnected, gen_empty_fingerprint
from selfdrive.swaglog import cloudlog
from selfdrive.car.interfaces import CarInterfaceBase

<<<<<<< HEAD
class CarInterface(CarInterfaceBase):

=======
EventName = car.CarEvent.EventName

class CarInterface(CarInterfaceBase):
>>>>>>> 51aa86da
  @staticmethod
  def compute_gb(accel, speed):
    return float(accel) / 3.0

  @staticmethod
  def get_params(candidate, fingerprint=gen_empty_fingerprint(), has_relay=False, car_fw=[]):
    ret = CarInterfaceBase.get_std_params(candidate, fingerprint, has_relay)

    ret.carName = "toyota"
    ret.safetyModel = car.CarParams.SafetyModel.toyota

    ret.steerActuatorDelay = 0.12  # Default delay, Prius has larger delay
    ret.steerLimitTimer = 0.4

    if candidate not in [CAR.PRIUS, CAR.RAV4, CAR.RAV4H]: # These cars use LQR/INDI
      ret.lateralTuning.init('pid')
      ret.lateralTuning.pid.kiBP, ret.lateralTuning.pid.kpBP = [[0.], [0.]]

    if candidate == CAR.PRIUS:
      stop_and_go = True
      ret.safetyParam = 66  # see conversion factor for STEER_TORQUE_EPS in dbc file
      ret.wheelbase = 2.70
      ret.steerRatio = 15.74   # unknown end-to-end spec
      tire_stiffness_factor = 0.6371   # hand-tune
      ret.mass = 3045. * CV.LB_TO_KG + STD_CARGO_KG

      ret.lateralTuning.init('indi')
      ret.lateralTuning.indi.innerLoopGain = 4.0
      ret.lateralTuning.indi.outerLoopGain = 3.0
      ret.lateralTuning.indi.timeConstant = 1.0
      ret.lateralTuning.indi.actuatorEffectiveness = 1.0
      ret.steerActuatorDelay = 0.5

    elif candidate in [CAR.RAV4, CAR.RAV4H]:
      stop_and_go = True if (candidate in CAR.RAV4H) else False
      ret.safetyParam = 73
      ret.wheelbase = 2.65
      ret.steerRatio = 16.88   # 14.5 is spec end-to-end
      tire_stiffness_factor = 0.5533
      ret.mass = 3650. * CV.LB_TO_KG + STD_CARGO_KG  # mean between normal and hybrid
      ret.lateralTuning.init('lqr')

      ret.lateralTuning.lqr.scale = 1500.0
      ret.lateralTuning.lqr.ki = 0.05

      ret.lateralTuning.lqr.a = [0., 1., -0.22619643, 1.21822268]
      ret.lateralTuning.lqr.b = [-1.92006585e-04, 3.95603032e-05]
      ret.lateralTuning.lqr.c = [1., 0.]
      ret.lateralTuning.lqr.k = [-110.73572306, 451.22718255]
      ret.lateralTuning.lqr.l = [0.3233671, 0.3185757]
      ret.lateralTuning.lqr.dcGain = 0.002237852961363602

    elif candidate == CAR.COROLLA:
      stop_and_go = False
      ret.safetyParam = 100
      ret.wheelbase = 2.70
      ret.steerRatio = 18.27
      tire_stiffness_factor = 0.444  # not optimized yet
      ret.mass = 2860. * CV.LB_TO_KG + STD_CARGO_KG  # mean between normal and hybrid
      ret.lateralTuning.pid.kpV, ret.lateralTuning.pid.kiV = [[0.2], [0.05]]
      ret.lateralTuning.pid.kf = 0.00003   # full torque for 20 deg at 80mph means 0.00007818594

    elif candidate == CAR.LEXUS_RX:
      stop_and_go = True
      ret.safetyParam = 73
      ret.wheelbase = 2.79
      ret.steerRatio = 14.8
      tire_stiffness_factor = 0.5533
      ret.mass = 4387. * CV.LB_TO_KG + STD_CARGO_KG
      ret.lateralTuning.pid.kpV, ret.lateralTuning.pid.kiV = [[0.6], [0.05]]
      ret.lateralTuning.pid.kf = 0.00006

    elif candidate == CAR.LEXUS_RXH:
      stop_and_go = True
      ret.safetyParam = 73
      ret.wheelbase = 2.79
      ret.steerRatio = 16.  # 14.8 is spec end-to-end
      tire_stiffness_factor = 0.444  # not optimized yet
      ret.mass = 4481. * CV.LB_TO_KG + STD_CARGO_KG  # mean between min and max
      ret.lateralTuning.pid.kpV, ret.lateralTuning.pid.kiV = [[0.6], [0.1]]
      ret.lateralTuning.pid.kf = 0.00006   # full torque for 10 deg at 80mph means 0.00007818594

    elif candidate == CAR.LEXUS_RX_TSS2:
      stop_and_go = True
      ret.safetyParam = 73
      ret.wheelbase = 2.79
      ret.steerRatio = 14.8
      tire_stiffness_factor = 0.5533  # not optimized yet
      ret.mass = 4387. * CV.LB_TO_KG + STD_CARGO_KG
      ret.lateralTuning.pid.kpV, ret.lateralTuning.pid.kiV = [[0.6], [0.1]]
      ret.lateralTuning.pid.kf = 0.00007818594

    elif candidate == CAR.LEXUS_RXH_TSS2:
      stop_and_go = True
      ret.safetyParam = 73
      ret.wheelbase = 2.79
      ret.steerRatio = 16.0  # 14.8 is spec end-to-end
      tire_stiffness_factor = 0.444  # not optimized yet
      ret.mass = 4481.0 * CV.LB_TO_KG + STD_CARGO_KG  # mean between min and max
      ret.lateralTuning.pid.kpV, ret.lateralTuning.pid.kiV = [[0.6], [0.15]]
      ret.lateralTuning.pid.kf = 0.00007818594

    elif candidate in [CAR.CHR, CAR.CHRH]:
      stop_and_go = True
      ret.safetyParam = 73
      ret.wheelbase = 2.63906
      ret.steerRatio = 13.6
      tire_stiffness_factor = 0.7933
      ret.mass = 3300. * CV.LB_TO_KG + STD_CARGO_KG
      ret.lateralTuning.pid.kpV, ret.lateralTuning.pid.kiV = [[0.723], [0.0428]]
      ret.lateralTuning.pid.kf = 0.00006

    elif candidate in [CAR.CAMRY, CAR.CAMRYH]:
      stop_and_go = True
      ret.safetyParam = 73
      ret.wheelbase = 2.82448
      ret.steerRatio = 13.7
      tire_stiffness_factor = 0.7933
      ret.mass = 3400. * CV.LB_TO_KG + STD_CARGO_KG  # mean between normal and hybrid
      ret.lateralTuning.pid.kpV, ret.lateralTuning.pid.kiV = [[0.6], [0.1]]
      ret.lateralTuning.pid.kf = 0.00006

    elif candidate in [CAR.HIGHLANDER_TSS2, CAR.HIGHLANDERH_TSS2]:
      stop_and_go = True
      ret.safetyParam = 73
      ret.wheelbase = 2.84988  # 112.2 in = 2.84988 m
      ret.steerRatio = 16.0
      tire_stiffness_factor = 0.8
      ret.mass = 4700. * CV.LB_TO_KG + STD_CARGO_KG  # 4260 + 4-5 people
      ret.lateralTuning.pid.kpV, ret.lateralTuning.pid.kiV = [[0.18], [0.015]]  # community tuning
      ret.lateralTuning.pid.kf = 0.00012  # community tuning

    elif candidate in [CAR.HIGHLANDER, CAR.HIGHLANDERH]:
      stop_and_go = True
      ret.safetyParam = 73
      ret.wheelbase = 2.78
      ret.steerRatio = 16.0
      tire_stiffness_factor = 0.8
      ret.mass = 4607. * CV.LB_TO_KG + STD_CARGO_KG  # mean between normal and hybrid limited
      ret.lateralTuning.pid.kpV, ret.lateralTuning.pid.kiV = [[0.18], [0.015]]  # community tuning
      ret.lateralTuning.pid.kf = 0.00012  # community tuning

    elif candidate == CAR.AVALON:
      stop_and_go = False
      ret.safetyParam = 73
      ret.wheelbase = 2.82
      ret.steerRatio = 14.8  # Found at https://pressroom.toyota.com/releases/2016+avalon+product+specs.download
      tire_stiffness_factor = 0.7983
      ret.mass = 3505. * CV.LB_TO_KG + STD_CARGO_KG  # mean between normal and hybrid
      ret.lateralTuning.pid.kpV, ret.lateralTuning.pid.kiV = [[0.17], [0.03]]
      ret.lateralTuning.pid.kf = 0.00006

    elif candidate == CAR.RAV4_TSS2:
      stop_and_go = True
      ret.safetyParam = 73
      ret.wheelbase = 2.68986
      ret.steerRatio = 14.3
      tire_stiffness_factor = 0.7933
      ret.lateralTuning.pid.kpV, ret.lateralTuning.pid.kiV = [[0.15], [0.05]]
      ret.mass = 3370. * CV.LB_TO_KG + STD_CARGO_KG
      ret.lateralTuning.pid.kf = 0.00004

      for fw in car_fw:
        if fw.ecu == "eps" and fw.fwVersion == b"8965B42170\x00\x00\x00\x00\x00\x00":
          ret.lateralTuning.pid.kpV, ret.lateralTuning.pid.kiV = [[0.6], [0.1]]
          ret.lateralTuning.pid.kf = 0.00007818594
          break

    elif candidate == CAR.RAV4H_TSS2:
      stop_and_go = True
      ret.safetyParam = 73
      ret.wheelbase = 2.68986
      ret.steerRatio = 14.3
      tire_stiffness_factor = 0.7933
      ret.lateralTuning.pid.kpV, ret.lateralTuning.pid.kiV = [[0.15], [0.05]]
      ret.mass = 3800. * CV.LB_TO_KG + STD_CARGO_KG
      ret.lateralTuning.pid.kf = 0.00004

      for fw in car_fw:
        if fw.ecu == "eps" and fw.fwVersion == b"8965B42170\x00\x00\x00\x00\x00\x00":
          ret.lateralTuning.pid.kpV, ret.lateralTuning.pid.kiV = [[0.6], [0.1]]
          ret.lateralTuning.pid.kf = 0.00007818594
          break

    elif candidate in [CAR.COROLLA_TSS2, CAR.COROLLAH_TSS2]:
      stop_and_go = True
      ret.safetyParam = 73
      ret.wheelbase = 2.63906
      ret.steerRatio = 13.9
      tire_stiffness_factor = 0.444  # not optimized yet
      ret.mass = 3060. * CV.LB_TO_KG + STD_CARGO_KG
      ret.lateralTuning.pid.kpV, ret.lateralTuning.pid.kiV = [[0.6], [0.1]]
      ret.lateralTuning.pid.kf = 0.00007818594

    elif candidate in [CAR.LEXUS_ES_TSS2, CAR.LEXUS_ESH_TSS2]:
      stop_and_go = True
      ret.safetyParam = 73
      ret.wheelbase = 2.8702
      ret.steerRatio = 16.0 # not optimized
      tire_stiffness_factor = 0.444  # not optimized yet
      ret.mass = 3704. * CV.LB_TO_KG + STD_CARGO_KG
      ret.lateralTuning.pid.kpV, ret.lateralTuning.pid.kiV = [[0.6], [0.1]]
      ret.lateralTuning.pid.kf = 0.00007818594

    elif candidate == CAR.SIENNA:
      stop_and_go = True
      ret.safetyParam = 73
      ret.wheelbase = 3.03
      ret.steerRatio = 15.5
      tire_stiffness_factor = 0.444
      ret.mass = 4590. * CV.LB_TO_KG + STD_CARGO_KG
      ret.lateralTuning.pid.kpV, ret.lateralTuning.pid.kiV = [[0.19], [0.02]]
      ret.lateralTuning.pid.kf = 0.00007818594

    elif candidate == CAR.LEXUS_IS:
      stop_and_go = False
      ret.safetyParam = 77
      ret.wheelbase = 2.79908
      ret.steerRatio = 13.3
      tire_stiffness_factor = 0.444
      ret.mass = 3736.8 * CV.LB_TO_KG + STD_CARGO_KG
      ret.lateralTuning.pid.kpV, ret.lateralTuning.pid.kiV = [[0.3], [0.05]]
      ret.lateralTuning.pid.kf = 0.00006

    elif candidate == CAR.LEXUS_CTH:
      stop_and_go = True
      ret.safetyParam = 100
      ret.wheelbase = 2.60
      ret.steerRatio = 18.6
      tire_stiffness_factor = 0.517
      ret.mass = 3108 * CV.LB_TO_KG + STD_CARGO_KG  # mean between min and max
      ret.lateralTuning.pid.kpV, ret.lateralTuning.pid.kiV = [[0.3], [0.05]]
      ret.lateralTuning.pid.kf = 0.00007

    elif candidate == CAR.LEXUS_NXH:
      stop_and_go = True
      ret.safetyParam = 73
      ret.wheelbase = 2.66
      ret.steerRatio = 14.7
      tire_stiffness_factor = 0.444 # not optimized yet
      ret.mass = 4070 * CV.LB_TO_KG + STD_CARGO_KG
      ret.lateralTuning.pid.kpV, ret.lateralTuning.pid.kiV = [[0.6], [0.1]]
      ret.lateralTuning.pid.kf = 0.00006

    ret.steerRateCost = 1.
    ret.centerToFront = ret.wheelbase * 0.44

    # TODO: get actual value, for now starting with reasonable value for
    # civic and scaling by mass and wheelbase
    ret.rotationalInertia = scale_rot_inertia(ret.mass, ret.wheelbase)

    # TODO: start from empirically derived lateral slip stiffness for the civic and scale by
    # mass and CG position, so all cars will have approximately similar dyn behaviors
    ret.tireStiffnessFront, ret.tireStiffnessRear = scale_tire_stiffness(ret.mass, ret.wheelbase, ret.centerToFront,
                                                                         tire_stiffness_factor=tire_stiffness_factor)

    ret.enableCamera = is_ecu_disconnected(fingerprint[0], FINGERPRINTS, ECU_FINGERPRINT, candidate, Ecu.fwdCamera) or has_relay
    # Detect smartDSU, which intercepts ACC_CMD from the DSU allowing openpilot to send it
    smartDsu = 0x2FF in fingerprint[0]
    # In TSS2 cars the camera does long control
    ret.enableDsu = is_ecu_disconnected(fingerprint[0], FINGERPRINTS, ECU_FINGERPRINT, candidate, Ecu.dsu) and candidate not in TSS2_CAR
    ret.enableGasInterceptor = 0x201 in fingerprint[0]
    # if the smartDSU is detected, openpilot can send ACC_CMD (and the smartDSU will block it from the DSU) or not (the DSU is "connected")
    ret.openpilotLongitudinalControl = ret.enableCamera and (smartDsu or ret.enableDsu or candidate in TSS2_CAR)
    cloudlog.warning("ECU Camera Simulated: %r", ret.enableCamera)
    cloudlog.warning("ECU DSU Simulated: %r", ret.enableDsu)
    cloudlog.warning("ECU Gas Interceptor: %r", ret.enableGasInterceptor)

    # min speed to enable ACC. if car can do stop and go, then set enabling speed
    # to a negative value, so it won't matter.
    ret.minEnableSpeed = -1. if (stop_and_go or ret.enableGasInterceptor) else 19. * CV.MPH_TO_MS

    # removing the DSU disables AEB and it's considered a community maintained feature
    # intercepting the DSU is a community feature since it requires unofficial hardware
    ret.communityFeature = ret.enableGasInterceptor or ret.enableDsu or smartDsu

    ret.longitudinalTuning.deadzoneBP = [0., 9.]
    ret.longitudinalTuning.deadzoneV = [0., .15]
    ret.longitudinalTuning.kpBP = [0., 5., 35.]
    ret.longitudinalTuning.kiBP = [0., 35.]

    if ret.enableGasInterceptor:
      ret.gasMaxBP = [0., 9., 35]
      ret.gasMaxV = [0.2, 0.5, 0.7]
      ret.longitudinalTuning.kpV = [1.2, 0.8, 0.5]
      ret.longitudinalTuning.kiV = [0.18, 0.12]
    else:
      ret.gasMaxBP = [0.]
      ret.gasMaxV = [0.5]
      ret.longitudinalTuning.kpV = [3.6, 2.4, 1.5]
      ret.longitudinalTuning.kiV = [0.54, 0.36]

    return ret

  # returns a car.CarState
  def update(self, c, can_strings):
    # ******************* do can recv *******************
    self.cp.update_strings(can_strings)
    self.cp_cam.update_strings(can_strings)

    ret = self.CS.update(self.cp, self.cp_cam)

    ret.canValid = self.cp.can_valid and self.cp_cam.can_valid
<<<<<<< HEAD
    ret.yawRate = self.VM.yaw_rate(ret.steeringAngle * CV.DEG_TO_RAD, ret.vEgo)
=======
>>>>>>> 51aa86da
    ret.steeringRateLimited = self.CC.steer_rate_limited if self.CC is not None else False
    ret.buttonEvents = []

    # events
    events = self.create_common_events(ret)

    if self.cp_cam.can_invalid_cnt >= 200 and self.CP.enableCamera:
<<<<<<< HEAD
      events.append(create_event('invalidGiraffeToyota', [ET.PERMANENT]))
=======
      events.add(EventName.invalidGiraffeToyota)
>>>>>>> 51aa86da
    if self.CS.low_speed_lockout and self.CP.openpilotLongitudinalControl:
      events.add(EventName.lowSpeedLockout)
    if ret.vEgo < self.CP.minEnableSpeed and self.CP.openpilotLongitudinalControl:
      events.add(EventName.belowEngageSpeed)
      if c.actuators.gas > 0.1:
        # some margin on the actuator to not false trigger cancellation while stopping
        events.add(EventName.speedTooLow)
      if ret.vEgo < 0.001:
        # while in standstill, send a user alert
<<<<<<< HEAD
        events.append(create_event('manualRestart', [ET.WARNING]))

    # enable request in prius is simple, as we activate when Toyota is active (rising edge)
    if ret.cruiseState.enabled and not self.cruise_enabled_prev:
      events.append(create_event('pcmEnable', [ET.ENABLE]))
    elif not ret.cruiseState.enabled:
      events.append(create_event('pcmDisable', [ET.USER_DISABLE]))

    ret.events = events
=======
        events.add(EventName.manualRestart)
>>>>>>> 51aa86da

    ret.events = events.to_msg()

    self.CS.out = ret.as_reader()
    return self.CS.out

  # pass in a car.CarControl
  # to be called @ 100hz
  def apply(self, c):

    can_sends = self.CC.update(c.enabled, self.CS, self.frame,
                               c.actuators, c.cruiseControl.cancel,
                               c.hudControl.visualAlert, c.hudControl.leftLaneVisible,
                               c.hudControl.rightLaneVisible, c.hudControl.leadVisible,
                               c.hudControl.leftLaneDepart, c.hudControl.rightLaneDepart)

    self.frame += 1
    return can_sends<|MERGE_RESOLUTION|>--- conflicted
+++ resolved
@@ -1,23 +1,14 @@
 #!/usr/bin/env python3
 from cereal import car
 from selfdrive.config import Conversions as CV
-<<<<<<< HEAD
-from selfdrive.controls.lib.drive_helpers import EventTypes as ET, create_event
-=======
->>>>>>> 51aa86da
 from selfdrive.car.toyota.values import Ecu, ECU_FINGERPRINT, CAR, TSS2_CAR, FINGERPRINTS
 from selfdrive.car import STD_CARGO_KG, scale_rot_inertia, scale_tire_stiffness, is_ecu_disconnected, gen_empty_fingerprint
 from selfdrive.swaglog import cloudlog
 from selfdrive.car.interfaces import CarInterfaceBase
 
-<<<<<<< HEAD
+EventName = car.CarEvent.EventName
+
 class CarInterface(CarInterfaceBase):
-
-=======
-EventName = car.CarEvent.EventName
-
-class CarInterface(CarInterfaceBase):
->>>>>>> 51aa86da
   @staticmethod
   def compute_gb(accel, speed):
     return float(accel) / 3.0
@@ -321,10 +312,6 @@
     ret = self.CS.update(self.cp, self.cp_cam)
 
     ret.canValid = self.cp.can_valid and self.cp_cam.can_valid
-<<<<<<< HEAD
-    ret.yawRate = self.VM.yaw_rate(ret.steeringAngle * CV.DEG_TO_RAD, ret.vEgo)
-=======
->>>>>>> 51aa86da
     ret.steeringRateLimited = self.CC.steer_rate_limited if self.CC is not None else False
     ret.buttonEvents = []
 
@@ -332,11 +319,7 @@
     events = self.create_common_events(ret)
 
     if self.cp_cam.can_invalid_cnt >= 200 and self.CP.enableCamera:
-<<<<<<< HEAD
-      events.append(create_event('invalidGiraffeToyota', [ET.PERMANENT]))
-=======
       events.add(EventName.invalidGiraffeToyota)
->>>>>>> 51aa86da
     if self.CS.low_speed_lockout and self.CP.openpilotLongitudinalControl:
       events.add(EventName.lowSpeedLockout)
     if ret.vEgo < self.CP.minEnableSpeed and self.CP.openpilotLongitudinalControl:
@@ -346,19 +329,7 @@
         events.add(EventName.speedTooLow)
       if ret.vEgo < 0.001:
         # while in standstill, send a user alert
-<<<<<<< HEAD
-        events.append(create_event('manualRestart', [ET.WARNING]))
-
-    # enable request in prius is simple, as we activate when Toyota is active (rising edge)
-    if ret.cruiseState.enabled and not self.cruise_enabled_prev:
-      events.append(create_event('pcmEnable', [ET.ENABLE]))
-    elif not ret.cruiseState.enabled:
-      events.append(create_event('pcmDisable', [ET.USER_DISABLE]))
-
-    ret.events = events
-=======
         events.add(EventName.manualRestart)
->>>>>>> 51aa86da
 
     ret.events = events.to_msg()
 
