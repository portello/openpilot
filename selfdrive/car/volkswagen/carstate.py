import numpy as np
from cereal import car
from selfdrive.config import Conversions as CV
from selfdrive.car.interfaces import CarStateBase
from opendbc.can.parser import CANParser
from opendbc.can.can_define import CANDefine
<<<<<<< HEAD
from selfdrive.car.volkswagen.values import DBC, CANBUS, TRANS, GEAR, BUTTON_STATES, CarControllerParams
=======
from selfdrive.car.volkswagen.values import DBC, CANBUS, TransmissionType, GearShifter, BUTTON_STATES, CarControllerParams
>>>>>>> ff646203

class CarState(CarStateBase):
  def __init__(self, CP):
    super().__init__(CP)
    can_define = CANDefine(DBC[CP.carFingerprint]['pt'])
<<<<<<< HEAD
    if CP.transmissionType == TRANS.automatic:
      self.shifter_values = can_define.dv["Getriebe_11"]['GE_Fahrstufe']
    elif CP.transmissionType == TRANS.direct:
=======
    if CP.transmissionType == TransmissionType.automatic:
      self.shifter_values = can_define.dv["Getriebe_11"]['GE_Fahrstufe']
    elif CP.transmissionType == TransmissionType.direct:
>>>>>>> ff646203
      self.shifter_values = can_define.dv["EV_Gearshift"]['GearPosition']
    self.buttonStates = BUTTON_STATES.copy()

  def update(self, pt_cp, trans_type):
    ret = car.CarState.new_message()
    # Update vehicle speed and acceleration from ABS wheel speeds.
    ret.wheelSpeeds.fl = pt_cp.vl["ESP_19"]['ESP_VL_Radgeschw_02'] * CV.KPH_TO_MS
    ret.wheelSpeeds.fr = pt_cp.vl["ESP_19"]['ESP_VR_Radgeschw_02'] * CV.KPH_TO_MS
    ret.wheelSpeeds.rl = pt_cp.vl["ESP_19"]['ESP_HL_Radgeschw_02'] * CV.KPH_TO_MS
    ret.wheelSpeeds.rr = pt_cp.vl["ESP_19"]['ESP_HR_Radgeschw_02'] * CV.KPH_TO_MS

    ret.vEgoRaw = float(np.mean([ret.wheelSpeeds.fl, ret.wheelSpeeds.fr, ret.wheelSpeeds.rl, ret.wheelSpeeds.rr]))
    ret.vEgo, ret.aEgo = self.update_speed_kf(ret.vEgoRaw)

    ret.standstill = ret.vEgoRaw < 0.1

    # Update steering angle, rate, yaw rate, and driver input torque. VW send
    # the sign/direction in a separate signal so they must be recombined.
    ret.steeringAngleDeg = pt_cp.vl["LWI_01"]['LWI_Lenkradwinkel'] * (1, -1)[int(pt_cp.vl["LWI_01"]['LWI_VZ_Lenkradwinkel'])]
    ret.steeringRateDeg = pt_cp.vl["LWI_01"]['LWI_Lenkradw_Geschw'] * (1, -1)[int(pt_cp.vl["LWI_01"]['LWI_VZ_Lenkradw_Geschw'])]
    ret.steeringTorque = pt_cp.vl["EPS_01"]['Driver_Strain'] * (1, -1)[int(pt_cp.vl["EPS_01"]['Driver_Strain_VZ'])]
    ret.steeringPressed = abs(ret.steeringTorque) > CarControllerParams.STEER_DRIVER_ALLOWANCE
    ret.yawRate = pt_cp.vl["ESP_02"]['ESP_Gierrate'] * (1, -1)[int(pt_cp.vl["ESP_02"]['ESP_VZ_Gierrate'])] * CV.DEG_TO_RAD

    # Update gas, brakes, and gearshift.
    ret.gas = pt_cp.vl["Motor_20"]['MO_Fahrpedalrohwert_01'] / 100.0
    ret.gasPressed = ret.gas > 0
    ret.brake = pt_cp.vl["ESP_05"]['ESP_Bremsdruck'] / 250.0  # FIXME: this is pressure in Bar, not sure what OP expects
    ret.brakePressed = bool(pt_cp.vl["ESP_05"]['ESP_Fahrer_bremst'])
    ret.brakeLights = bool(pt_cp.vl["ESP_05"]['ESP_Status_Bremsdruck'])

    # Update gear and/or clutch position data.
<<<<<<< HEAD
    if trans_type == TRANS.automatic:
      ret.gearShifter = self.parse_gear_shifter(self.shifter_values.get(pt_cp.vl["Getriebe_11"]['GE_Fahrstufe'], None))
    elif trans_type == TRANS.direct:
      ret.gearShifter = self.parse_gear_shifter(self.shifter_values.get(pt_cp.vl["EV_Gearshift"]['GearPosition'], None))
    elif trans_type == TRANS.manual:
      ret.clutchPressed = not pt_cp.vl["Motor_14"]['MO_Kuppl_schalter']
      if bool(pt_cp.vl["Gateway_72"]['BCM1_Rueckfahrlicht_Schalter']):
        ret.gearShifter = GEAR.reverse
      else:
        ret.gearShifter = GEAR.drive
=======
    if trans_type == TransmissionType.automatic:
      ret.gearShifter = self.parse_gear_shifter(self.shifter_values.get(pt_cp.vl["Getriebe_11"]['GE_Fahrstufe'], None))
    elif trans_type == TransmissionType.direct:
      ret.gearShifter = self.parse_gear_shifter(self.shifter_values.get(pt_cp.vl["EV_Gearshift"]['GearPosition'], None))
    elif trans_type == TransmissionType.manual:
      ret.clutchPressed = not pt_cp.vl["Motor_14"]['MO_Kuppl_schalter']
      if bool(pt_cp.vl["Gateway_72"]['BCM1_Rueckfahrlicht_Schalter']):
        ret.gearShifter = GearShifter.reverse
      else:
        ret.gearShifter = GearShifter.drive
>>>>>>> ff646203

    # Update door and trunk/hatch lid open status.
    ret.doorOpen = any([pt_cp.vl["Gateway_72"]['ZV_FT_offen'],
                        pt_cp.vl["Gateway_72"]['ZV_BT_offen'],
                        pt_cp.vl["Gateway_72"]['ZV_HFS_offen'],
                        pt_cp.vl["Gateway_72"]['ZV_HBFS_offen'],
                        pt_cp.vl["Gateway_72"]['ZV_HD_offen']])

    # Update seatbelt fastened status.
    ret.seatbeltUnlatched = pt_cp.vl["Airbag_02"]["AB_Gurtschloss_FA"] != 3

    # Update driver preference for metric. VW stores many different unit
    # preferences, including separate units for for distance vs. speed.
    # We use the speed preference for OP.
    self.displayMetricUnits = not pt_cp.vl["Einheiten_01"]["KBI_MFA_v_Einheit_02"]

    # Consume blind-spot monitoring info/warning LED states, if available. The
    # info signal (LED on) is enabled whenever a vehicle is detected in the
    # driver's blind spot. The warning signal (LED flashing) is enabled if the
    # driver shows possibly hazardous intent toward a BSM detected vehicle, by
    # setting the turn signal in that direction, or (for cars with factory Lane
    # Assist) approaches the lane boundary in that direction. Size of the BSM
    # detection box is dynamic based on speed and road curvature.
    # Refer to VW Self Study Program 890253: Volkswagen Driver Assist Systems,
    # pages 32-35.
    ret.leftBlindspot = bool(pt_cp.vl["SWA_01"]["SWA_Infostufe_SWA_li"]) or bool(pt_cp.vl["SWA_01"]["SWA_Warnung_SWA_li"])
    ret.rightBlindspot = bool(pt_cp.vl["SWA_01"]["SWA_Infostufe_SWA_re"]) or bool(pt_cp.vl["SWA_01"]["SWA_Warnung_SWA_re"])

    # Stock FCW is considered active if the release bit for brake-jerk warning
    # is set. Stock AEB considered active if the partial braking or target
    # braking release bits are set.
    # Refer to VW Self Study Program 890253: Volkswagen Driver Assistance
    # Systems, chapter on Front Assist with Braking: Golf Family for all MQB
    ret.stockFcw = bool(pt_cp.vl["ACC_10"]["AWV2_Freigabe"])
    ret.stockAeb = bool(pt_cp.vl["ACC_10"]["ANB_Teilbremsung_Freigabe"]) or bool(pt_cp.vl["ACC_10"]["ANB_Zielbremsung_Freigabe"])

    # Update ACC radar status.
    accStatus = pt_cp.vl["TSK_06"]['TSK_Status']
    if accStatus == 2:
      # ACC okay and enabled, but not currently engaged
      ret.cruiseState.available = True
      ret.cruiseState.enabled = False
    elif accStatus in [3, 4, 5]:
      # ACC okay and enabled, currently engaged and regulating speed (3) or engaged with driver accelerating (4) or overrun (5)
      ret.cruiseState.available = True
      ret.cruiseState.enabled = True
    else:
      # ACC okay but disabled (1), or a radar visibility or other fault/disruption (6 or 7)
      ret.cruiseState.available = False
      ret.cruiseState.enabled = False

    # Update ACC setpoint. When the setpoint is zero or there's an error, the
    # radar sends a set-speed of ~90.69 m/s / 203mph.
    ret.cruiseState.speed = pt_cp.vl["ACC_02"]['SetSpeed']
    if ret.cruiseState.speed > 90:
      ret.cruiseState.speed = 0

    # Update control button states for turn signals and ACC controls.
    self.buttonStates["accelCruise"] = bool(pt_cp.vl["GRA_ACC_01"]['GRA_Tip_Hoch'])
    self.buttonStates["decelCruise"] = bool(pt_cp.vl["GRA_ACC_01"]['GRA_Tip_Runter'])
    self.buttonStates["cancel"] = bool(pt_cp.vl["GRA_ACC_01"]['GRA_Abbrechen'])
    self.buttonStates["setCruise"] = bool(pt_cp.vl["GRA_ACC_01"]['GRA_Tip_Setzen'])
    self.buttonStates["resumeCruise"] = bool(pt_cp.vl["GRA_ACC_01"]['GRA_Tip_Wiederaufnahme'])
    self.buttonStates["gapAdjustCruise"] = bool(pt_cp.vl["GRA_ACC_01"]['GRA_Verstellung_Zeitluecke'])
    ret.leftBlinker = bool(pt_cp.vl["Gateway_72"]['BH_Blinker_li'])
    ret.rightBlinker = bool(pt_cp.vl["Gateway_72"]['BH_Blinker_re'])

    # Read ACC hardware button type configuration info that has to pass thru
    # to the radar. Ends up being different for steering wheel buttons vs
    # third stalk type controls.
    self.graHauptschalter = pt_cp.vl["GRA_ACC_01"]['GRA_Hauptschalter']
    self.graTypHauptschalter = pt_cp.vl["GRA_ACC_01"]['GRA_Typ_Hauptschalter']
    self.graButtonTypeInfo = pt_cp.vl["GRA_ACC_01"]['GRA_ButtonTypeInfo']
    self.graTipStufe2 = pt_cp.vl["GRA_ACC_01"]['GRA_Tip_Stufe_2']
    # Pick up the GRA_ACC_01 CAN message counter so we can sync to it for
    # later cruise-control button spamming.
    self.graMsgBusCounter = pt_cp.vl["GRA_ACC_01"]['COUNTER']

    # Check to make sure the electric power steering rack is configured to
    # accept and respond to HCA_01 messages and has not encountered a fault.
    self.steeringFault = not pt_cp.vl["EPS_01"]["HCA_Ready"]

    # Additional safety checks performed in CarInterface.
    self.parkingBrakeSet = bool(pt_cp.vl["Kombi_01"]['KBI_Handbremse'])  # FIXME: need to include an EPB check as well
    ret.espDisabled = pt_cp.vl["ESP_21"]['ESP_Tastung_passiv'] != 0

    return ret

  @staticmethod
  def get_can_parser(CP):
    # this function generates lists for signal, messages and initial values
    signals = [
      # sig_name, sig_address, default
      ("LWI_Lenkradwinkel", "LWI_01", 0),           # Absolute steering angle
      ("LWI_VZ_Lenkradwinkel", "LWI_01", 0),        # Steering angle sign
      ("LWI_Lenkradw_Geschw", "LWI_01", 0),         # Absolute steering rate
      ("LWI_VZ_Lenkradw_Geschw", "LWI_01", 0),      # Steering rate sign
      ("ESP_VL_Radgeschw_02", "ESP_19", 0),         # ABS wheel speed, front left
      ("ESP_VR_Radgeschw_02", "ESP_19", 0),         # ABS wheel speed, front right
      ("ESP_HL_Radgeschw_02", "ESP_19", 0),         # ABS wheel speed, rear left
      ("ESP_HR_Radgeschw_02", "ESP_19", 0),         # ABS wheel speed, rear right
      ("ESP_Gierrate", "ESP_02", 0),                # Absolute yaw rate
      ("ESP_VZ_Gierrate", "ESP_02", 0),             # Yaw rate sign
      ("ZV_FT_offen", "Gateway_72", 0),             # Door open, driver
      ("ZV_BT_offen", "Gateway_72", 0),             # Door open, passenger
      ("ZV_HFS_offen", "Gateway_72", 0),            # Door open, rear left
      ("ZV_HBFS_offen", "Gateway_72", 0),           # Door open, rear right
      ("ZV_HD_offen", "Gateway_72", 0),             # Trunk or hatch open
      ("BH_Blinker_li", "Gateway_72", 0),           # Left turn signal on
      ("BH_Blinker_re", "Gateway_72", 0),           # Right turn signal on
      ("AB_Gurtschloss_FA", "Airbag_02", 0),        # Seatbelt status, driver
      ("AB_Gurtschloss_BF", "Airbag_02", 0),        # Seatbelt status, passenger
      ("ESP_Fahrer_bremst", "ESP_05", 0),           # Brake pedal pressed
      ("ESP_Status_Bremsdruck", "ESP_05", 0),       # Brakes applied
      ("ESP_Bremsdruck", "ESP_05", 0),              # Brake pressure applied
      ("MO_Fahrpedalrohwert_01", "Motor_20", 0),    # Accelerator pedal value
      ("MO_Kuppl_schalter", "Motor_14", 0),         # Clutch switch
      ("Driver_Strain", "EPS_01", 0),               # Absolute driver torque input
      ("Driver_Strain_VZ", "EPS_01", 0),            # Driver torque input sign
      ("HCA_Ready", "EPS_01", 0),                   # Steering rack HCA support configured
      ("ESP_Tastung_passiv", "ESP_21", 0),          # Stability control disabled
      ("KBI_MFA_v_Einheit_02", "Einheiten_01", 0),  # MPH vs KMH speed display
      ("KBI_Handbremse", "Kombi_01", 0),            # Manual handbrake applied
      ("TSK_Status", "TSK_06", 0),                  # ACC engagement status from drivetrain coordinator
      ("TSK_Fahrzeugmasse_02", "Motor_16", 0),      # Estimated vehicle mass from drivetrain coordinator
      ("ACC_Status_ACC", "ACC_06", 0),              # ACC engagement status
      ("ACC_Typ", "ACC_06", 0),                     # ACC type (follow to stop, stop&go)
      ("SetSpeed", "ACC_02", 0),                    # ACC set speed
      ("AWV2_Freigabe", "ACC_10", 0),               # FCW brake jerk release
      ("ANB_Teilbremsung_Freigabe", "ACC_10", 0),   # AEB partial braking release
      ("ANB_Zielbremsung_Freigabe", "ACC_10", 0),   # AEB target braking release
      ("GRA_Hauptschalter", "GRA_ACC_01", 0),       # ACC button, on/off
      ("GRA_Abbrechen", "GRA_ACC_01", 0),           # ACC button, cancel
      ("GRA_Tip_Setzen", "GRA_ACC_01", 0),          # ACC button, set
      ("GRA_Tip_Hoch", "GRA_ACC_01", 0),            # ACC button, increase or accel
      ("GRA_Tip_Runter", "GRA_ACC_01", 0),          # ACC button, decrease or decel
      ("GRA_Tip_Wiederaufnahme", "GRA_ACC_01", 0),  # ACC button, resume
      ("GRA_Verstellung_Zeitluecke", "GRA_ACC_01", 0),  # ACC button, time gap adj
      ("GRA_Typ_Hauptschalter", "GRA_ACC_01", 0),   # ACC main button type
      ("GRA_Tip_Stufe_2", "GRA_ACC_01", 0),         # unknown related to stalk type
      ("GRA_ButtonTypeInfo", "GRA_ACC_01", 0),      # unknown related to stalk type
      ("COUNTER", "GRA_ACC_01", 0),                 # GRA_ACC_01 CAN message counter
      ("SWA_Infostufe_SWA_li", "SWA_01", 0),        # Blind spot object info, left
      ("SWA_Warnung_SWA_li", "SWA_01", 0),          # Blind spot object warning, left
      ("SWA_Infostufe_SWA_re", "SWA_01", 0),        # Blind spot object info, right
      ("SWA_Warnung_SWA_re", "SWA_01", 0),          # Blind spot object warning, right
    ]

    checks = [
      # sig_address, frequency
      ("LWI_01", 100),      # From J500 Steering Assist with integrated sensors
      ("EPS_01", 100),      # From J500 Steering Assist with integrated sensors
      ("ESP_19", 100),      # From J104 ABS/ESP controller
      ("ESP_05", 50),       # From J104 ABS/ESP controller
      ("ESP_21", 50),       # From J104 ABS/ESP controller
      ("ACC_06", 50),       # From J428 ACC radar control module
      ("ACC_10", 50),       # From J428 ACC radar control module
      ("Motor_20", 50),     # From J623 Engine control module
      ("TSK_06", 50),       # From J623 Engine control module
      ("GRA_ACC_01", 33),   # From J??? steering wheel control buttons
      ("ACC_02", 17),       # From J428 ACC radar control module
      ("Gateway_72", 10),   # From J533 CAN gateway (aggregated data)
      ("Motor_14", 10),     # From J623 Engine control module
      ("Airbag_02", 5),     # From J234 Airbag control module
      ("Kombi_01", 2),      # From J285 Instrument cluster
      ("Motor_16", 2),      # From J623 Engine control module
      ("Einheiten_01", 1),  # From J??? not known if gateway, cluster, or BCM
    ]

<<<<<<< HEAD
    if CP.transmissionType == TRANS.automatic:
      signals += [("GE_Fahrstufe", "Getriebe_11", 0)]  # Auto trans gear selector position
      checks += [("Getriebe_11", 20)]  # From J743 Auto transmission control module
    elif CP.transmissionType == TRANS.direct:
      signals += [("GearPosition", "EV_Gearshift", 0)]  # EV gear selector position
      checks += [("EV_Gearshift", 10)]  # From J??? unknown EV control module
    elif CP.transmissionType == TRANS.manual:
=======
    if CP.transmissionType == TransmissionType.automatic:
      signals += [("GE_Fahrstufe", "Getriebe_11", 0)]  # Auto trans gear selector position
      checks += [("Getriebe_11", 20)]  # From J743 Auto transmission control module
    elif CP.transmissionType == TransmissionType.direct:
      signals += [("GearPosition", "EV_Gearshift", 0)]  # EV gear selector position
      checks += [("EV_Gearshift", 10)]  # From J??? unknown EV control module
    elif CP.transmissionType == TransmissionType.manual:
>>>>>>> ff646203
      signals += [("MO_Kuppl_schalter", "Motor_14", 0),  # Clutch switch
                  ("BCM1_Rueckfahrlicht_Schalter", "Gateway_72", 0)]  # Reverse light from BCM
      checks += [("Motor_14", 10)]  # From J623 Engine control module

    return CANParser(DBC[CP.carFingerprint]['pt'], signals, checks, CANBUS.pt)

  # A single signal is monitored from the camera CAN bus, and then ignored,
  # so the presence of CAN traffic can be verified with cam_cp.valid.

  @staticmethod
  def get_cam_can_parser(CP):

    signals = [
      # sig_name, sig_address, default
      ("Kombi_Lamp_Green", "LDW_02", 0),            # Lane Assist status LED
    ]

    checks = [
      # sig_address, frequency
      ("LDW_02", 10)        # From R242 Driver assistance camera
    ]

    return CANParser(DBC[CP.carFingerprint]['pt'], signals, checks, CANBUS.cam)<|MERGE_RESOLUTION|>--- conflicted
+++ resolved
@@ -4,25 +4,15 @@
 from selfdrive.car.interfaces import CarStateBase
 from opendbc.can.parser import CANParser
 from opendbc.can.can_define import CANDefine
-<<<<<<< HEAD
-from selfdrive.car.volkswagen.values import DBC, CANBUS, TRANS, GEAR, BUTTON_STATES, CarControllerParams
-=======
 from selfdrive.car.volkswagen.values import DBC, CANBUS, TransmissionType, GearShifter, BUTTON_STATES, CarControllerParams
->>>>>>> ff646203
 
 class CarState(CarStateBase):
   def __init__(self, CP):
     super().__init__(CP)
     can_define = CANDefine(DBC[CP.carFingerprint]['pt'])
-<<<<<<< HEAD
-    if CP.transmissionType == TRANS.automatic:
-      self.shifter_values = can_define.dv["Getriebe_11"]['GE_Fahrstufe']
-    elif CP.transmissionType == TRANS.direct:
-=======
     if CP.transmissionType == TransmissionType.automatic:
       self.shifter_values = can_define.dv["Getriebe_11"]['GE_Fahrstufe']
     elif CP.transmissionType == TransmissionType.direct:
->>>>>>> ff646203
       self.shifter_values = can_define.dv["EV_Gearshift"]['GearPosition']
     self.buttonStates = BUTTON_STATES.copy()
 
@@ -55,18 +45,6 @@
     ret.brakeLights = bool(pt_cp.vl["ESP_05"]['ESP_Status_Bremsdruck'])
 
     # Update gear and/or clutch position data.
-<<<<<<< HEAD
-    if trans_type == TRANS.automatic:
-      ret.gearShifter = self.parse_gear_shifter(self.shifter_values.get(pt_cp.vl["Getriebe_11"]['GE_Fahrstufe'], None))
-    elif trans_type == TRANS.direct:
-      ret.gearShifter = self.parse_gear_shifter(self.shifter_values.get(pt_cp.vl["EV_Gearshift"]['GearPosition'], None))
-    elif trans_type == TRANS.manual:
-      ret.clutchPressed = not pt_cp.vl["Motor_14"]['MO_Kuppl_schalter']
-      if bool(pt_cp.vl["Gateway_72"]['BCM1_Rueckfahrlicht_Schalter']):
-        ret.gearShifter = GEAR.reverse
-      else:
-        ret.gearShifter = GEAR.drive
-=======
     if trans_type == TransmissionType.automatic:
       ret.gearShifter = self.parse_gear_shifter(self.shifter_values.get(pt_cp.vl["Getriebe_11"]['GE_Fahrstufe'], None))
     elif trans_type == TransmissionType.direct:
@@ -77,7 +55,6 @@
         ret.gearShifter = GearShifter.reverse
       else:
         ret.gearShifter = GearShifter.drive
->>>>>>> ff646203
 
     # Update door and trunk/hatch lid open status.
     ret.doorOpen = any([pt_cp.vl["Gateway_72"]['ZV_FT_offen'],
@@ -247,15 +224,6 @@
       ("Einheiten_01", 1),  # From J??? not known if gateway, cluster, or BCM
     ]
 
-<<<<<<< HEAD
-    if CP.transmissionType == TRANS.automatic:
-      signals += [("GE_Fahrstufe", "Getriebe_11", 0)]  # Auto trans gear selector position
-      checks += [("Getriebe_11", 20)]  # From J743 Auto transmission control module
-    elif CP.transmissionType == TRANS.direct:
-      signals += [("GearPosition", "EV_Gearshift", 0)]  # EV gear selector position
-      checks += [("EV_Gearshift", 10)]  # From J??? unknown EV control module
-    elif CP.transmissionType == TRANS.manual:
-=======
     if CP.transmissionType == TransmissionType.automatic:
       signals += [("GE_Fahrstufe", "Getriebe_11", 0)]  # Auto trans gear selector position
       checks += [("Getriebe_11", 20)]  # From J743 Auto transmission control module
@@ -263,7 +231,6 @@
       signals += [("GearPosition", "EV_Gearshift", 0)]  # EV gear selector position
       checks += [("EV_Gearshift", 10)]  # From J??? unknown EV control module
     elif CP.transmissionType == TransmissionType.manual:
->>>>>>> ff646203
       signals += [("MO_Kuppl_schalter", "Motor_14", 0),  # Clutch switch
                   ("BCM1_Rueckfahrlicht_Schalter", "Gateway_72", 0)]  # Reverse light from BCM
       checks += [("Motor_14", 10)]  # From J623 Engine control module
