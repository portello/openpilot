# flake8: noqa

from cereal import car
from selfdrive.car import dbc_dict
from cereal import car
Ecu = car.CarParams.Ecu

class CarControllerParams:
  HCA_STEP = 2                   # HCA_01 message frequency 50Hz
  LDW_STEP = 10                  # LDW_02 message frequency 10Hz
  GRA_ACC_STEP = 3               # GRA_ACC_01 message frequency 33Hz

  GRA_VBP_STEP = 100             # Send ACC virtual button presses once a second
  GRA_VBP_COUNT = 16             # Send VBP messages for ~0.5s (GRA_ACC_STEP * 16)

  # Observed documented MQB limits: 3.00 Nm max, rate of change 5.00 Nm/sec.
  # Limiting rate-of-change based on real-world testing and Comma's safety
  # requirements for minimum time to lane departure.
  STEER_MAX = 300                # Max heading control assist torque 3.00 Nm
  STEER_DELTA_UP = 4             # Max HCA reached in 1.50s (STEER_MAX / (50Hz * 1.50))
  STEER_DELTA_DOWN = 10          # Min HCA reached in 0.60s (STEER_MAX / (50Hz * 0.60))
  STEER_DRIVER_ALLOWANCE = 80
  STEER_DRIVER_MULTIPLIER = 3    # weight driver torque heavily
  STEER_DRIVER_FACTOR = 1        # from dbc

class CANBUS:
  pt = 0
  cam = 2

<<<<<<< HEAD
TRANS = car.CarParams.TransmissionType
GEAR = car.CarState.GearShifter
=======
TransmissionType = car.CarParams.TransmissionType
GearShifter = car.CarState.GearShifter
>>>>>>> ff646203

BUTTON_STATES = {
  "accelCruise": False,
  "decelCruise": False,
  "cancel": False,
  "setCruise": False,
  "resumeCruise": False,
  "gapAdjustCruise": False
}

MQB_LDW_MESSAGES = {
  "none": 0,                            # Nothing to display
  "laneAssistUnavailChime": 1,          # "Lane Assist currently not available." with chime
  "laneAssistUnavailNoSensorChime": 3,  # "Lane Assist not available. No sensor view." with chime
  "laneAssistTakeOverUrgent": 4,        # "Lane Assist: Please Take Over Steering" with urgent beep
  "emergencyAssistUrgent": 6,           # "Emergency Assist: Please Take Over Steering" with urgent beep
  "laneAssistTakeOverChime": 7,         # "Lane Assist: Please Take Over Steering" with chime
  "laneAssistTakeOverSilent": 8,        # "Lane Assist: Please Take Over Steering" silent
  "emergencyAssistChangingLanes": 9,    # "Emergency Assist: Changing lanes..." with urgent beep
  "laneAssistDeactivated": 10,          # "Lane Assist deactivated." silent with persistent icon afterward
}

class CAR:
  GOLF = "VOLKSWAGEN GOLF"
  AUDI_A3 = "AUDI A3"

MQB_CARS = {
  CAR.GOLF,                 # Chassis AU, 2013-2020, includes Golf, Alltrack, Sportwagen, GTI, GTI TCR, GTE, GTD, Clubsport, Golf R, e-Golf
  CAR.AUDI_A3               # Chassis 8V, 2013-2019, includes A3, A3 e-tron, A3 g-tron, S3, RS3
}

FINGERPRINTS = {
  CAR.GOLF: [{
    64: 8, 134: 8, 159: 8, 173: 8, 178: 8, 253: 8, 257: 8, 260: 8, 262: 8, 264: 8, 278: 8, 279: 8, 283: 8, 286: 8, 288: 8, 289: 8, 290: 8, 294: 8, 299: 8, 302: 8, 346: 8, 385: 8, 418: 8, 427: 8, 668: 8, 679: 8, 681: 8, 695: 8, 779: 8, 780: 8, 783: 8, 792: 8, 795: 8, 804: 8, 806: 8, 807: 8, 808: 8, 809: 8, 870: 8, 896: 8, 897: 8, 898: 8, 901: 8, 917: 8, 919: 8, 927: 8, 949: 8, 958: 8, 960: 4, 981: 8, 987: 8, 988: 8, 991: 8, 997: 8, 1000: 8, 1019: 8, 1120: 8, 1122: 8, 1123: 8, 1124: 8, 1153: 8, 1162: 8, 1175: 8, 1312: 8, 1385: 8, 1413: 8, 1440: 5, 1514: 8, 1515: 8, 1520: 8, 1529: 8, 1600: 8, 1601: 8, 1603: 8, 1605: 8, 1624: 8, 1626: 8, 1629: 8, 1631: 8, 1646: 8, 1648: 8, 1712: 6, 1714: 8, 1716: 8, 1717: 8, 1719: 8, 1720: 8, 1721: 8
  }],
  CAR.AUDI_A3: [{
    64: 8, 134: 8, 159: 8, 173: 8, 178: 8, 253: 8, 257: 8, 260: 8, 262: 8, 278: 8, 279: 8, 283: 8, 285: 8, 286: 8, 288: 8, 289: 8, 290: 8, 294: 8, 295: 8, 299: 8, 302: 8, 346: 8, 418: 8, 427: 8, 506: 8, 679: 8, 681: 8, 695: 8, 779: 8, 780: 8, 783: 8, 787: 8, 788: 8, 789: 8, 792: 8, 802: 8, 804: 8, 806: 8, 807: 8, 808: 8, 809: 8, 846: 8, 847: 8, 870: 8, 896: 8, 897: 8, 898: 8, 901: 8, 917: 8, 919: 8, 949: 8, 958: 8, 960: 4, 981: 8, 987: 8, 988: 8, 991: 8, 997: 8, 1000: 8, 1019: 8, 1122: 8, 1123: 8, 1124: 8, 1153: 8, 1162: 8, 1175: 8, 1312: 8, 1385: 8, 1413: 8, 1440: 5, 1514: 8, 1515: 8, 1520: 8, 1600: 8, 1601: 8, 1603: 8, 1624: 8, 1629: 8, 1631: 8, 1646: 8, 1648: 8, 1712: 6, 1714: 8, 1716: 8, 1717: 8, 1719: 8, 1720: 8, 1721: 8, 1792: 8, 1872: 8, 1976: 8, 1977: 8, 1982: 8, 1985: 8
  }],
}

FW_VERSIONS = {
  CAR.AUDI_A3: {
    (Ecu.engine, 0x7e0, None): [
<<<<<<< HEAD
      b'04E906023BL',  # 2018 A3 e-tron sportback (CXUA)
    ],
    (Ecu.transmission, 0x7e1, None): [
      b'0DD300046G ',  # 2018 A3 e-tron sportback (DQ400E)
    ],
    (Ecu.srs, 0x715, None): [
      b'5Q0959655J ',  # 2018 A3 e-tron sportback
    ],
    (Ecu.eps, 0x712, None): [
      b'5Q0909144T ',  # Shared
    ],
    (Ecu.fwdRadar, 0x757, None): [
      b'5Q0907572G ',  # Shared
=======
      b'\xf1\x878V0906259P \xf1\x890001',  # 2018 Golf R (DJJA)
    ],
    (Ecu.transmission, 0x7e1, None): [
      b'\xf1\x870GC300012A \xf1\x891403',  # 2018 Golf R (DQ381)
    ],
    (Ecu.srs, 0x715, None): [
      b'\xf1\x875Q0959655J \xf1\x890830\xf1\x82\x13271212111312--071104171838103891131211',  # 2018 Golf R (USA)
    ],
    (Ecu.eps, 0x712, None): [
      b'\xf1\x873Q0909144L \xf1\x895081\xf1\x82\x0571A0JA15A1',  # 2018 Golf R (progressive ratio)
    ],
    (Ecu.fwdRadar, 0x757, None): [
      b'\xf1\x875Q0907572J \xf1\x890654',
>>>>>>> ff646203
    ],
    (Ecu.fwdCamera, 0x74f, None): [
      b'\xf1\x873Q0980654H \xf1\x890272\xf1\x82\x0460041116',
    ],
  },
  CAR.GOLF: {
    (Ecu.engine, 0x7e0, None): [
      b'\xf1\x878V0906259P \xf1\x890001',  # 2018 Golf R (DJJA)
    ],
    (Ecu.transmission, 0x7e1, None): [
      b'\xf1\x870GC300012A \xf1\x891403',  # 2018 Golf R (DQ381)
    ],
    (Ecu.srs, 0x715, None): [
      b'\xf1\x875Q0959655J \xf1\x890830\xf1\x82\x13271212111312--071104171838103891131211',  # 2018 Golf R (USA)
    ],
    (Ecu.eps, 0x712, None): [
      b'\xf1\x873Q0909144L \xf1\x895081\xf1\x82\x0571A0JA15A1',  # 2018 Golf R (progressive ratio)
    ],
    (Ecu.fwdRadar, 0x757, None): [
      b'\xf1\x875Q0907572J \xf1\x890654',
    ],
    (Ecu.fwdCamera, 0x74f, None): [
      b'\xf1\x873Q0980654H \xf1\x890272\xf1\x82\x0460041116',
    ],
  }
}

DBC = {
  CAR.GOLF: dbc_dict('vw_mqb_2010', None),
  CAR.AUDI_A3: dbc_dict('vw_mqb_2010', None),
}<|MERGE_RESOLUTION|>--- conflicted
+++ resolved
@@ -1,6 +1,5 @@
 # flake8: noqa
 
-from cereal import car
 from selfdrive.car import dbc_dict
 from cereal import car
 Ecu = car.CarParams.Ecu
@@ -27,13 +26,8 @@
   pt = 0
   cam = 2
 
-<<<<<<< HEAD
-TRANS = car.CarParams.TransmissionType
-GEAR = car.CarState.GearShifter
-=======
 TransmissionType = car.CarParams.TransmissionType
 GearShifter = car.CarState.GearShifter
->>>>>>> ff646203
 
 BUTTON_STATES = {
   "accelCruise": False,
@@ -77,7 +71,6 @@
 FW_VERSIONS = {
   CAR.AUDI_A3: {
     (Ecu.engine, 0x7e0, None): [
-<<<<<<< HEAD
       b'04E906023BL',  # 2018 A3 e-tron sportback (CXUA)
     ],
     (Ecu.transmission, 0x7e1, None): [
@@ -87,28 +80,13 @@
       b'5Q0959655J ',  # 2018 A3 e-tron sportback
     ],
     (Ecu.eps, 0x712, None): [
-      b'5Q0909144T ',  # Shared
+      b'5Q0909144T ',  # 2018 A3 e-tron sportback
     ],
     (Ecu.fwdRadar, 0x757, None): [
-      b'5Q0907572G ',  # Shared
-=======
-      b'\xf1\x878V0906259P \xf1\x890001',  # 2018 Golf R (DJJA)
-    ],
-    (Ecu.transmission, 0x7e1, None): [
-      b'\xf1\x870GC300012A \xf1\x891403',  # 2018 Golf R (DQ381)
-    ],
-    (Ecu.srs, 0x715, None): [
-      b'\xf1\x875Q0959655J \xf1\x890830\xf1\x82\x13271212111312--071104171838103891131211',  # 2018 Golf R (USA)
-    ],
-    (Ecu.eps, 0x712, None): [
-      b'\xf1\x873Q0909144L \xf1\x895081\xf1\x82\x0571A0JA15A1',  # 2018 Golf R (progressive ratio)
-    ],
-    (Ecu.fwdRadar, 0x757, None): [
-      b'\xf1\x875Q0907572J \xf1\x890654',
->>>>>>> ff646203
+      b'5Q0907572G ',
     ],
     (Ecu.fwdCamera, 0x74f, None): [
-      b'\xf1\x873Q0980654H \xf1\x890272\xf1\x82\x0460041116',
+      b'3Q0980654H ',
     ],
   },
   CAR.GOLF: {
