import os
import math
from common.realtime import sec_since_boot, DT_MDL
from selfdrive.swaglog import cloudlog
from selfdrive.controls.lib.lateral_mpc import libmpc_py
from selfdrive.controls.lib.drive_helpers import MPC_COST_LAT
from selfdrive.controls.lib.lane_planner import LanePlanner
from selfdrive.config import Conversions as CV
from common.params import Params
import cereal.messaging as messaging
from cereal import log

LaneChangeState = log.PathPlan.LaneChangeState
LaneChangeDirection = log.PathPlan.LaneChangeDirection

LOG_MPC = os.environ.get('LOG_MPC', False)

LANE_CHANGE_SPEED_MIN = 45 * CV.MPH_TO_MS
LANE_CHANGE_TIME_MAX = 10.

DESIRES = {
  LaneChangeDirection.none: {
    LaneChangeState.off: log.PathPlan.Desire.none,
    LaneChangeState.preLaneChange: log.PathPlan.Desire.none,
    LaneChangeState.laneChangeStarting: log.PathPlan.Desire.none,
    LaneChangeState.laneChangeFinishing: log.PathPlan.Desire.none,
  },
  LaneChangeDirection.left: {
    LaneChangeState.off: log.PathPlan.Desire.none,
    LaneChangeState.preLaneChange: log.PathPlan.Desire.none,
    LaneChangeState.laneChangeStarting: log.PathPlan.Desire.laneChangeLeft,
    LaneChangeState.laneChangeFinishing: log.PathPlan.Desire.laneChangeLeft,
  },
  LaneChangeDirection.right: {
    LaneChangeState.off: log.PathPlan.Desire.none,
    LaneChangeState.preLaneChange: log.PathPlan.Desire.none,
    LaneChangeState.laneChangeStarting: log.PathPlan.Desire.laneChangeRight,
    LaneChangeState.laneChangeFinishing: log.PathPlan.Desire.laneChangeRight,
  },
}


def calc_states_after_delay(states, v_ego, steer_angle, curvature_factor, steer_ratio, delay):
  states[0].x = v_ego * delay
  states[0].psi = v_ego * curvature_factor * math.radians(steer_angle) / steer_ratio * delay
  return states


class PathPlanner():
  def __init__(self, CP):
    self.LP = LanePlanner()

    self.last_cloudlog_t = 0
    self.steer_rate_cost = CP.steerRateCost

    self.setup_mpc()
    self.solution_invalid_cnt = 0
    self.lane_change_enabled = Params().get('LaneChangeEnabled') == b'1'
    self.lane_change_state = LaneChangeState.off
    self.lane_change_direction = LaneChangeDirection.none
    self.lane_change_timer = 0.0
    self.lane_change_ll_prob = 1.0
    self.prev_one_blinker = False

  def setup_mpc(self):
    self.libmpc = libmpc_py.libmpc
    self.libmpc.init(MPC_COST_LAT.PATH, MPC_COST_LAT.LANE, MPC_COST_LAT.HEADING, self.steer_rate_cost)

    self.mpc_solution = libmpc_py.ffi.new("log_t *")
    self.cur_state = libmpc_py.ffi.new("state_t *")
    self.cur_state[0].x = 0.0
    self.cur_state[0].y = 0.0
    self.cur_state[0].psi = 0.0
    self.cur_state[0].delta = 0.0

    self.angle_steers_des = 0.0
    self.angle_steers_des_mpc = 0.0
    self.angle_steers_des_prev = 0.0
    self.angle_steers_des_time = 0.0

  def update(self, sm, pm, CP, VM):
    v_ego = sm['carState'].vEgo
    angle_steers = sm['carState'].steeringAngle
    active = sm['controlsState'].active

    angle_offset = sm['liveParameters'].angleOffset

    # Run MPC
    self.angle_steers_des_prev = self.angle_steers_des_mpc
    VM.update_params(sm['liveParameters'].stiffnessFactor, sm['liveParameters'].steerRatio)
    curvature_factor = VM.curvature_factor(v_ego)

    self.LP.parse_model(sm['model'])

    # Lane change logic
    one_blinker = sm['carState'].leftBlinker != sm['carState'].rightBlinker
    below_lane_change_speed = v_ego < LANE_CHANGE_SPEED_MIN

    if sm['carState'].leftBlinker:
      self.lane_change_direction = LaneChangeDirection.left
    elif sm['carState'].rightBlinker:
      self.lane_change_direction = LaneChangeDirection.right

    if (not active) or (self.lane_change_timer > LANE_CHANGE_TIME_MAX) or (not one_blinker) or (not self.lane_change_enabled):
      self.lane_change_state = LaneChangeState.off
      self.lane_change_direction = LaneChangeDirection.none
    else:
      torque_applied = sm['carState'].steeringPressed and \
                       ((sm['carState'].steeringTorque > 0 and self.lane_change_direction == LaneChangeDirection.left) or \
                        (sm['carState'].steeringTorque < 0 and self.lane_change_direction == LaneChangeDirection.right))
      blind_spot_detected = (sm['carState'].leftBlindspot and self.lane_change_direction == LaneChangeDirection.left) or \
                            (sm['carState'].rightBlindspot and self.lane_change_direction == LaneChangeDirection.right)

      lane_change_prob = self.LP.l_lane_change_prob + self.LP.r_lane_change_prob

      # State transitions
      # off
      if self.lane_change_state == LaneChangeState.off and one_blinker and not self.prev_one_blinker and not below_lane_change_speed:
        self.lane_change_state = LaneChangeState.preLaneChange
        self.lane_change_ll_prob = 1.0

      # pre
      elif self.lane_change_state == LaneChangeState.preLaneChange:
        if not one_blinker or below_lane_change_speed:
          self.lane_change_state = LaneChangeState.off
        elif torque_applied and not blind_spot_detected:
          self.lane_change_state = LaneChangeState.laneChangeStarting

      # starting
      elif self.lane_change_state == LaneChangeState.laneChangeStarting:
<<<<<<< HEAD
        # fade out lanelines over .5s
        self.lane_change_ll_prob = max(self.lane_change_ll_prob - 2*DT_MDL, 0.0)
=======
        # fade out over .2s
        self.lane_change_ll_prob = max(self.lane_change_ll_prob - DT_MDL/5, 0.0)
>>>>>>> 4ef09f9d
        # 98% certainty
        if lane_change_prob < 0.02 and self.lane_change_ll_prob < 0.01:
          self.lane_change_state = LaneChangeState.laneChangeFinishing

      # finishing
      elif self.lane_change_state == LaneChangeState.laneChangeFinishing:
        # fade in laneline over 1s
        self.lane_change_ll_prob = min(self.lane_change_ll_prob + DT_MDL, 1.0)
        if one_blinker and self.lane_change_ll_prob > 0.99:
          self.lane_change_state = LaneChangeState.preLaneChange
        elif self.lane_change_ll_prob > 0.99:
          self.lane_change_state = LaneChangeState.off

    if self.lane_change_state in [LaneChangeState.off, LaneChangeState.preLaneChange]:
      self.lane_change_timer = 0.0
    else:
      self.lane_change_timer += DT_MDL

    self.prev_one_blinker = one_blinker

    desire = DESIRES[self.lane_change_direction][self.lane_change_state]

    # Turn off lanes during lane change
    if desire == log.PathPlan.Desire.laneChangeRight or desire == log.PathPlan.Desire.laneChangeLeft:
      self.LP.l_prob *= self.lane_change_ll_prob
      self.LP.r_prob *= self.lane_change_ll_prob
<<<<<<< HEAD
      self.libmpc.init_weights(MPC_COST_LAT.PATH / 3.0, MPC_COST_LAT.LANE, MPC_COST_LAT.HEADING, self.steer_rate_cost)
    else:
      self.libmpc.init_weights(MPC_COST_LAT.PATH, MPC_COST_LAT.LANE, MPC_COST_LAT.HEADING, self.steer_rate_cost)

=======
>>>>>>> 4ef09f9d
    self.LP.update_d_poly(v_ego)

    # account for actuation delay
    self.cur_state = calc_states_after_delay(self.cur_state, v_ego, angle_steers - angle_offset, curvature_factor, VM.sR, CP.steerActuatorDelay)

    v_ego_mpc = max(v_ego, 5.0)  # avoid mpc roughness due to low speed
    self.libmpc.run_mpc(self.cur_state, self.mpc_solution,
                        list(self.LP.l_poly), list(self.LP.r_poly), list(self.LP.d_poly),
                        self.LP.l_prob, self.LP.r_prob, curvature_factor, v_ego_mpc, self.LP.lane_width)

    # reset to current steer angle if not active or overriding
    if active:
      delta_desired = self.mpc_solution[0].delta[1]
      rate_desired = math.degrees(self.mpc_solution[0].rate[0] * VM.sR)
    else:
      delta_desired = math.radians(angle_steers - angle_offset) / VM.sR
      rate_desired = 0.0

    self.cur_state[0].delta = delta_desired

    self.angle_steers_des_mpc = float(math.degrees(delta_desired * VM.sR) + angle_offset)

    #  Check for infeasable MPC solution
    mpc_nans = any(math.isnan(x) for x in self.mpc_solution[0].delta)
    t = sec_since_boot()
    if mpc_nans:
      self.libmpc.init(MPC_COST_LAT.PATH, MPC_COST_LAT.LANE, MPC_COST_LAT.HEADING, CP.steerRateCost)
      self.cur_state[0].delta = math.radians(angle_steers - angle_offset) / VM.sR

      if t > self.last_cloudlog_t + 5.0:
        self.last_cloudlog_t = t
        cloudlog.warning("Lateral mpc - nan: True")

    if self.mpc_solution[0].cost > 20000. or mpc_nans:   # TODO: find a better way to detect when MPC did not converge
      self.solution_invalid_cnt += 1
    else:
      self.solution_invalid_cnt = 0
    plan_solution_valid = self.solution_invalid_cnt < 2

    plan_send = messaging.new_message('pathPlan')
    plan_send.valid = sm.all_alive_and_valid(service_list=['carState', 'controlsState', 'liveParameters', 'model'])
    plan_send.pathPlan.laneWidth = float(self.LP.lane_width)
    plan_send.pathPlan.dPoly = [float(x) for x in self.LP.d_poly]
    plan_send.pathPlan.lPoly = [float(x) for x in self.LP.l_poly]
    plan_send.pathPlan.lProb = float(self.LP.l_prob)
    plan_send.pathPlan.rPoly = [float(x) for x in self.LP.r_poly]
    plan_send.pathPlan.rProb = float(self.LP.r_prob)

    plan_send.pathPlan.angleSteers = float(self.angle_steers_des_mpc)
    plan_send.pathPlan.rateSteers = float(rate_desired)
    plan_send.pathPlan.angleOffset = float(sm['liveParameters'].angleOffsetAverage)
    plan_send.pathPlan.mpcSolutionValid = bool(plan_solution_valid)
    plan_send.pathPlan.paramsValid = bool(sm['liveParameters'].valid)
    plan_send.pathPlan.sensorValid = bool(sm['liveParameters'].sensorValid)
    plan_send.pathPlan.posenetValid = bool(sm['liveParameters'].posenetValid)

    plan_send.pathPlan.desire = desire
    plan_send.pathPlan.laneChangeState = self.lane_change_state
    plan_send.pathPlan.laneChangeDirection = self.lane_change_direction

    pm.send('pathPlan', plan_send)

    if LOG_MPC:
      dat = messaging.new_message('liveMpc')
      dat.liveMpc.x = list(self.mpc_solution[0].x)
      dat.liveMpc.y = list(self.mpc_solution[0].y)
      dat.liveMpc.psi = list(self.mpc_solution[0].psi)
      dat.liveMpc.delta = list(self.mpc_solution[0].delta)
      dat.liveMpc.cost = self.mpc_solution[0].cost
      pm.send('liveMpc', dat)<|MERGE_RESOLUTION|>--- conflicted
+++ resolved
@@ -108,8 +108,6 @@
       torque_applied = sm['carState'].steeringPressed and \
                        ((sm['carState'].steeringTorque > 0 and self.lane_change_direction == LaneChangeDirection.left) or \
                         (sm['carState'].steeringTorque < 0 and self.lane_change_direction == LaneChangeDirection.right))
-      blind_spot_detected = (sm['carState'].leftBlindspot and self.lane_change_direction == LaneChangeDirection.left) or \
-                            (sm['carState'].rightBlindspot and self.lane_change_direction == LaneChangeDirection.right)
 
       lane_change_prob = self.LP.l_lane_change_prob + self.LP.r_lane_change_prob
 
@@ -123,18 +121,13 @@
       elif self.lane_change_state == LaneChangeState.preLaneChange:
         if not one_blinker or below_lane_change_speed:
           self.lane_change_state = LaneChangeState.off
-        elif torque_applied and not blind_spot_detected:
+        elif torque_applied:
           self.lane_change_state = LaneChangeState.laneChangeStarting
 
       # starting
       elif self.lane_change_state == LaneChangeState.laneChangeStarting:
-<<<<<<< HEAD
-        # fade out lanelines over .5s
-        self.lane_change_ll_prob = max(self.lane_change_ll_prob - 2*DT_MDL, 0.0)
-=======
         # fade out over .2s
         self.lane_change_ll_prob = max(self.lane_change_ll_prob - DT_MDL/5, 0.0)
->>>>>>> 4ef09f9d
         # 98% certainty
         if lane_change_prob < 0.02 and self.lane_change_ll_prob < 0.01:
           self.lane_change_state = LaneChangeState.laneChangeFinishing
@@ -161,13 +154,6 @@
     if desire == log.PathPlan.Desire.laneChangeRight or desire == log.PathPlan.Desire.laneChangeLeft:
       self.LP.l_prob *= self.lane_change_ll_prob
       self.LP.r_prob *= self.lane_change_ll_prob
-<<<<<<< HEAD
-      self.libmpc.init_weights(MPC_COST_LAT.PATH / 3.0, MPC_COST_LAT.LANE, MPC_COST_LAT.HEADING, self.steer_rate_cost)
-    else:
-      self.libmpc.init_weights(MPC_COST_LAT.PATH, MPC_COST_LAT.LANE, MPC_COST_LAT.HEADING, self.steer_rate_cost)
-
-=======
->>>>>>> 4ef09f9d
     self.LP.update_d_poly(v_ego)
 
     # account for actuation delay
