--- conflicted
+++ resolved
@@ -154,14 +154,11 @@
   while 1:
     sm.update()
 
-<<<<<<< HEAD
-=======
     # if no inputs still publish calibration
     if not sm.updated['carState'] and not sm.updated['cameraOdometry']:
       calibrator.send_data(pm)
       continue
 
->>>>>>> 4ef09f9d
     if sm.updated['carState']:
       calibrator.handle_v_ego(sm['carState'].vEgo)
       if send_counter % 25 == 0:
@@ -174,10 +171,7 @@
                                           sm['cameraOdometry'].transStd,
                                           sm['cameraOdometry'].rotStd)
 
-<<<<<<< HEAD
-=======
 
->>>>>>> 4ef09f9d
       if DEBUG and new_vp is not None:
         print('got new vp', new_vp)
 
