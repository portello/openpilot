--- conflicted
+++ resolved
@@ -44,33 +44,12 @@
     0.0,
   ])
 
-<<<<<<< HEAD
-  # state covariance
-  P_initial = np.diag([
-    0.1**2,
-    0.1**2,
-    math.radians(0.1)**2,
-    math.radians(0.1)**2,
-
-    10**2, 10**2,
-    1.0**2,
-    1.0**2,
-  ])
-
-  # process noise
-  Q = np.diag([
-    (.05/100)**2,
-    .0001**2,
-    math.radians(0.001)**2,
-    math.radians(0.05)**2,
-=======
   # process noise
   Q = np.diag([
     (.05/100)**2,
     .01**2,
     math.radians(0.002)**2,
     math.radians(0.1)**2,
->>>>>>> 4ef09f9d
 
     .1**2, .01**2,
     math.radians(0.1)**2,
@@ -79,11 +58,7 @@
   P_initial = Q.copy()
 
   obs_noise = {
-<<<<<<< HEAD
-    ObservationKind.STEER_ANGLE: np.atleast_2d(math.radians(0.1)**2),
-=======
     ObservationKind.STEER_ANGLE: np.atleast_2d(math.radians(0.01)**2),
->>>>>>> 4ef09f9d
     ObservationKind.ANGLE_OFFSET_FAST: np.atleast_2d(math.radians(5.0)**2),
     ObservationKind.STEER_RATIO: np.atleast_2d(5.0**2),
     ObservationKind.STIFFNESS: np.atleast_2d(5.0**2),
