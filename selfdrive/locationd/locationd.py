--- conflicted
+++ resolved
@@ -57,16 +57,9 @@
     self.calibrated = 0
     self.H = get_H()
 
-<<<<<<< HEAD
-  def liveLocationMsg(self, time):
-    predicted_state = self.kf.x
-    predicted_cov = self.kf.P
-    predicted_std = np.sqrt(np.diagonal(self.kf.P))
-=======
   @staticmethod
   def msg_from_state(converter, calib_from_device, H, predicted_state, predicted_cov):
     predicted_std = np.sqrt(np.diagonal(predicted_cov))
->>>>>>> 4ef09f9d
 
     fix_ecef = predicted_state[States.ECEF_POS]
     fix_ecef_std = predicted_std[States.ECEF_POS_ERR]
@@ -76,37 +69,6 @@
     #fix_pos_geo_std = np.abs(coord.ecef2geodetic(fix_ecef + fix_ecef_std) - fix_pos_geo)
     orientation_ecef = euler_from_quat(predicted_state[States.ECEF_ORIENTATION])
     orientation_ecef_std = predicted_std[States.ECEF_ORIENTATION_ERR]
-<<<<<<< HEAD
-
-    acc_calib = self.calib_from_device.dot(predicted_state[States.ACCELERATION])
-    acc_calib_std = np.sqrt(np.diagonal(self.calib_from_device.dot(
-                                                 predicted_cov[States.ACCELERATION_ERR, States.ACCELERATION_ERR]).dot(
-                                                 self.calib_from_device.T)))
-    ang_vel_calib = self.calib_from_device.dot(predicted_state[States.ANGULAR_VELOCITY])
-    ang_vel_calib_std = np.sqrt(np.diagonal(self.calib_from_device.dot(
-                                                 predicted_cov[States.ANGULAR_VELOCITY_ERR, States.ANGULAR_VELOCITY_ERR]).dot(
-                                                 self.calib_from_device.T)))
-
-    device_from_ecef = rot_from_quat(predicted_state[States.ECEF_ORIENTATION]).T
-    vel_device = device_from_ecef.dot(vel_ecef)
-    device_from_ecef_eul = euler_from_quat(predicted_state[States.ECEF_ORIENTATION]).T
-    idxs = list(range(States.ECEF_ORIENTATION_ERR.start, States.ECEF_ORIENTATION_ERR.stop)) + list(range(States.ECEF_VELOCITY_ERR.start, States.ECEF_VELOCITY_ERR.stop))
-    condensed_cov = predicted_cov[idxs][:,idxs]
-    H = self.H(*list(np.concatenate([device_from_ecef_eul, vel_ecef])))
-    vel_device_cov = H.dot(condensed_cov).dot(H.T)
-    vel_device_std = np.sqrt(np.diagonal(vel_device_cov))
-
-    vel_calib = self.calib_from_device.dot(vel_device)
-    vel_calib_std = np.sqrt(np.diagonal(self.calib_from_device.dot(
-                                                 vel_device_cov).dot(
-                                                 self.calib_from_device.T)))
-
-    orientation_ned = ned_euler_from_ecef(fix_ecef, orientation_ecef)
-    #orientation_ned_std = ned_euler_from_ecef(fix_ecef, orientation_ecef + orientation_ecef_std) - orientation_ned
-    ned_vel = self.converter.ecef2ned(fix_ecef + vel_ecef) - self.converter.ecef2ned(fix_ecef)
-    #ned_vel_std = self.converter.ecef2ned(fix_ecef + vel_ecef + vel_ecef_std) - self.converter.ecef2ned(fix_ecef + vel_ecef)
-=======
->>>>>>> 4ef09f9d
 
     acc_calib = calib_from_device.dot(predicted_state[States.ACCELERATION])
     acc_calib_std = np.sqrt(np.diagonal(calib_from_device.dot(
