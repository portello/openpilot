--- conflicted
+++ resolved
@@ -35,27 +35,6 @@
   def handle_log(self, t, which, msg):
     if which == 'liveLocationKalman':
 
-<<<<<<< HEAD
-      v_calibrated = msg.velocityCalibrated.value
-      v_calibrated_std = msg.velocityCalibrated.std
-
-      yaw_rate = msg.angularVelocityCalibrated.value[2]
-      yaw_rate_std = msg.angularVelocityCalibrated.std[2]
-
-      self.active = v_calibrated[0] > 5
-      in_linear_region = abs(self.steering_angle) < 45 or not self.steering_pressed
-
-      if self.active and in_linear_region:
-        self.kf.predict_and_observe(t,
-                                    ObservationKind.ROAD_FRAME_YAW_RATE,
-                                    np.array([[[-yaw_rate]]]),
-                                    np.array([np.atleast_2d(yaw_rate_std**2)]))
-        self.kf.predict_and_observe(t,
-                                    ObservationKind.ROAD_FRAME_XY_SPEED,
-                                    np.array([[[v_calibrated[0], -v_calibrated[1]]]]),
-                                    np.array([np.diag([v_calibrated_std[0]**2, 1e6*v_calibrated_std[1]**2])]))
-
-=======
       yaw_rate = msg.angularVelocityCalibrated.value[2]
       yaw_rate_std = msg.angularVelocityCalibrated.std[2]
 
@@ -65,7 +44,6 @@
                                     np.array([[[-yaw_rate]]]),
                                     np.array([np.atleast_2d(yaw_rate_std**2)]))
 
->>>>>>> 4ef09f9d
         self.kf.predict_and_observe(t, ObservationKind.ANGLE_OFFSET_FAST, np.array([[[0]]]))
 
         # Clamp values
@@ -88,10 +66,7 @@
 
         if self.active:
           self.kf.predict_and_observe(t, ObservationKind.STEER_ANGLE, np.array([[[math.radians(msg.steeringAngle)]]]))
-<<<<<<< HEAD
-=======
           self.kf.predict_and_observe(t, ObservationKind.ROAD_FRAME_X_SPEED, np.array([[[self.speed]]]))
->>>>>>> 4ef09f9d
 
     if not self.active:
       # Reset time when stopped so uncertainty doesn't grow
