--- conflicted
+++ resolved
@@ -71,10 +71,7 @@
 
             dmonitoringmodel.is_rhd = event.getDMonitoringState().getIsRHD();
             dmonitoringmodel.is_rhd_checked = event.getDMonitoringState().getRhdChecked();
-<<<<<<< HEAD
-=======
             delete msg;
->>>>>>> 4ef09f9d
           }
           chk_counter = 0;
         }
@@ -99,11 +96,7 @@
   visionstream_destroy(&stream);
 
   delete dmonitoring_sock;
-<<<<<<< HEAD
-  delete dmonstate_sock;
-=======
   delete msg_context;
->>>>>>> 4ef09f9d
   dmonitoring_free(&dmonitoringmodel);
 
   return 0;
