--- conflicted
+++ resolved
@@ -349,10 +349,6 @@
     'carFingerprint': NISSAN.LEAF,
     'enableCamera': True,
   },
-<<<<<<< HEAD
-
-=======
->>>>>>> 4ef09f9d
 }
 
 passive_routes = [
