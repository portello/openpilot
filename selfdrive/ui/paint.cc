#include "ui.hpp"
#include <assert.h>
#include <map>
#include "common/util.h"

#define NANOVG_GLES3_IMPLEMENTATION

#include "nanovg_gl.h"
#include "nanovg_gl_utils.h"

extern "C"{
#include "common/glutil.h"
}

// TODO: this is also hardcoded in common/transformations/camera.py
const mat3 intrinsic_matrix = (mat3){{
  910., 0., 582.,
  0., 910., 437.,
  0.,   0.,   1.
}};

const uint8_t alert_colors[][4] = {
  [STATUS_STOPPED] = {0x07, 0x23, 0x39, 0xf1},
  [STATUS_DISENGAGED] = {0x17, 0x33, 0x49, 0xc8},
  [STATUS_ENGAGED] = {0x17, 0x86, 0x44, 0xf1},
  [STATUS_WARNING] = {0xDA, 0x6F, 0x25, 0xf1},
  [STATUS_ALERT] = {0xC9, 0x22, 0x31, 0xf1},
};

// Projects a point in car to space to the corresponding point in full frame
// image space.
vec3 car_space_to_full_frame(const UIState *s, vec4 car_space_projective) {
  const UIScene *scene = &s->scene;

  // We'll call the car space point p.
  // First project into normalized image coordinates with the extrinsics matrix.
  const vec4 Ep4 = matvecmul(scene->extrinsic_matrix, car_space_projective);

  // The last entry is zero because of how we store E (to use matvecmul).
  const vec3 Ep = {{Ep4.v[0], Ep4.v[1], Ep4.v[2]}};
  const vec3 KEp = matvecmul3(intrinsic_matrix, Ep);

  // Project.
  const vec3 p_image = {{KEp.v[0] / KEp.v[2], KEp.v[1] / KEp.v[2], 1.}};
  return p_image;
}

// Calculate an interpolation between two numbers at a specific increment
static float lerp(float v0, float v1, float t) {
  return (1 - t) * v0 + t * v1;
}

static void ui_draw_text(NVGcontext *vg, float x, float y, const char* string, float size, NVGcolor color, int font){
  nvgFontFaceId(vg, font);
  nvgFontSize(vg, size);
  nvgFillColor(vg, color);
  nvgText(vg, x, y, string, NULL);
}

static void draw_chevron(UIState *s, float x_in, float y_in, float sz,
                          NVGcolor fillColor, NVGcolor glowColor) {
  const vec4 p_car_space = (vec4){{x_in, y_in, 0., 1.}};
  const vec3 p_full_frame = car_space_to_full_frame(s, p_car_space);

  float x = p_full_frame.v[0];
  float y = p_full_frame.v[1];
  if (x < 0 || y < 0.){
    return;
  }

  sz *= 30;
  sz /= (x_in / 3 + 30);
  if (sz > 30) sz = 30;
  if (sz < 15) sz = 15;
  
  // glow
  float g_xo = sz/5;
  float g_yo = sz/10;
<<<<<<< HEAD
  if (x >= 0 && y >= 0.) {
    nvgMoveTo(s->vg, x+(sz*1.35)+g_xo, y+sz+g_yo);
    nvgLineTo(s->vg, x, y-g_xo);
    nvgLineTo(s->vg, x-(sz*1.35)-g_xo, y+sz+g_yo);
    nvgClosePath(s->vg);
  }
=======
  nvgBeginPath(s->vg);
  nvgMoveTo(s->vg, x+(sz*1.35)+g_xo, y+sz+g_yo);
  nvgLineTo(s->vg, x, y-g_xo);
  nvgLineTo(s->vg, x-(sz*1.35)-g_xo, y+sz+g_yo);
  nvgClosePath(s->vg);
>>>>>>> 4ef09f9d
  nvgFillColor(s->vg, glowColor);
  nvgFill(s->vg);

  // chevron
  nvgBeginPath(s->vg);
<<<<<<< HEAD
  if (x >= 0 && y >= 0.) {
    nvgMoveTo(s->vg, x+(sz*1.25), y+sz);
    nvgLineTo(s->vg, x, y);
    nvgLineTo(s->vg, x-(sz*1.25), y+sz);
    nvgClosePath(s->vg);
  }
=======
  nvgMoveTo(s->vg, x+(sz*1.25), y+sz);
  nvgLineTo(s->vg, x, y);
  nvgLineTo(s->vg, x-(sz*1.25), y+sz);
  nvgClosePath(s->vg);
>>>>>>> 4ef09f9d
  nvgFillColor(s->vg, fillColor);
  nvgFill(s->vg);
}

static void ui_draw_circle_image(NVGcontext *vg, float x, float y, int size, int image, NVGcolor color, float img_alpha, int img_y = 0) {
  const int img_size = size * 1.5;
  nvgBeginPath(vg);
  nvgCircle(vg, x, y + (bdr_s * 1.5), size);
  nvgFillColor(vg, color);
  nvgFill(vg);
  ui_draw_image(vg, x - (img_size / 2), img_y ? img_y : y - (size / 4), img_size, img_size, image, img_alpha);
}

static void ui_draw_circle_image(NVGcontext *vg, float x, float y, int size, int image, bool active) {
  float bg_alpha = active ? 0.3f : 0.1f;
  float img_alpha = active ? 1.0f : 0.15f;
  ui_draw_circle_image(vg, x, y, size, image, nvgRGBA(0, 0, 0, (255 * bg_alpha)), img_alpha);
}

static void draw_lead(UIState *s, float d_rel, float v_rel, float y_rel){
  // Draw lead car indicator
  float fillAlpha = 0;
  float speedBuff = 10.;
  float leadBuff = 40.;
  if (d_rel < leadBuff) {
    fillAlpha = 255*(1.0-(d_rel/leadBuff));
    if (v_rel < 0) {
      fillAlpha += 255*(-1*(v_rel/speedBuff));
    }
<<<<<<< HEAD
    draw_chevron(s, d_rel, y_rel, 25,
                 nvgRGBA(201, 34, 49, fillAlpha), COLOR_YELLOW);
=======
    fillAlpha = (int)(fmin(fillAlpha, 255));
  }
  draw_chevron(s, d_rel, y_rel, 25, nvgRGBA(201, 34, 49, fillAlpha), COLOR_YELLOW);
>>>>>>> 4ef09f9d
}

static void ui_draw_lane_line(UIState *s, const model_path_vertices_data *pvd, NVGcolor color) {
  nvgBeginPath(s->vg);
  bool started = false;
  for (int i=0; i<pvd->cnt; i++) {
    float x = pvd->v[i].x;
    float y = pvd->v[i].y;
    if (x < 0 || y < 0.) {
      continue;
    }
    if (!started) {
      nvgMoveTo(s->vg, x, y);
      started = true;
    } else {
      nvgLineTo(s->vg, x, y);
    }
  }
  nvgClosePath(s->vg);
  nvgFillColor(s->vg, color);
  nvgFill(s->vg);
}

static void update_track_data(UIState *s, bool is_mpc, track_vertices_data *pvd) {
  const UIScene *scene = &s->scene;
  const PathData path = scene->model.path;
  const float *mpc_x_coords = &scene->mpc_x[0];
  const float *mpc_y_coords = &scene->mpc_y[0];

  bool started = false;
  float off = is_mpc?0.3:0.5;
  float lead_d = scene->lead_d_rel*2.;
  float path_height = is_mpc?(lead_d>5.)?fmin(lead_d, 25.)-fmin(lead_d*0.35, 10.):20.
                            :(lead_d>0.)?fmin(lead_d, 50.)-fmin(lead_d*0.35, 10.):49.;
  pvd->cnt = 0;
  // left side up
  for (int i=0; i<=path_height; i++) {
    float px, py, mpx;
    if (is_mpc) {
      mpx = i==0?0.0:mpc_x_coords[i];
      px = lerp(mpx+1.0, mpx, i/100.0);
      py = mpc_y_coords[i] - off;
    } else {
      px = lerp(i+1.0, i, i/100.0);
      py = path.points[i] - off;
    }

    vec4 p_car_space = (vec4){{px, py, 0., 1.}};
    vec3 p_full_frame = car_space_to_full_frame(s, p_car_space);
    if (p_full_frame.v[0] < 0. || p_full_frame.v[1] < 0.) {
      continue;
    }
    pvd->v[pvd->cnt].x = p_full_frame.v[0];
    pvd->v[pvd->cnt].y = p_full_frame.v[1];
    pvd->cnt += 1;
  }

  // right side down
  for (int i=path_height; i>=0; i--) {
    float px, py, mpx;
    if (is_mpc) {
      mpx = i==0?0.0:mpc_x_coords[i];
      px = lerp(mpx+1.0, mpx, i/100.0);
      py = mpc_y_coords[i] + off;
    } else {
      px = lerp(i+1.0, i, i/100.0);
      py = path.points[i] + off;
    }

    vec4 p_car_space = (vec4){{px, py, 0., 1.}};
    vec3 p_full_frame = car_space_to_full_frame(s, p_car_space);
    pvd->v[pvd->cnt].x = p_full_frame.v[0];
    pvd->v[pvd->cnt].y = p_full_frame.v[1];
    pvd->cnt += 1;
  }
}

static void update_all_track_data(UIState *s) {
  const UIScene *scene = &s->scene;
  // Draw vision path
  update_track_data(s, false, &s->track_vertices[0]);

  if (scene->engaged) {
    // Draw MPC path when engaged
    update_track_data(s, true, &s->track_vertices[1]);
  }
}


static void ui_draw_track(UIState *s, bool is_mpc, track_vertices_data *pvd) {
  nvgBeginPath(s->vg);
  bool started = false;
  for(int i = 0;i < pvd->cnt;i++) {
    float x = pvd->v[i].x;
    float y = pvd->v[i].y;
    if (x < 0 || y < 0) {
      continue;
    }
    if (!started) {
      nvgMoveTo(s->vg, x, y);
      started = true;
    } else {
      nvgLineTo(s->vg, x, y);
    }
  }
  nvgClosePath(s->vg);

  NVGpaint track_bg;
  if (is_mpc) {
    // Draw colored MPC track
    const uint8_t *clr = bg_colors[s->status];
    track_bg = nvgLinearGradient(s->vg, vwp_w, vwp_h, vwp_w, vwp_h*.4,
      nvgRGBA(clr[0], clr[1], clr[2], 255), nvgRGBA(clr[0], clr[1], clr[2], 255/2));
  } else {
    // Draw white vision track
    track_bg = nvgLinearGradient(s->vg, vwp_w, vwp_h, vwp_w, vwp_h*.4,
      COLOR_WHITE, COLOR_WHITE_ALPHA(0));
  }
  nvgFillPaint(s->vg, track_bg);
  nvgFill(s->vg);
}

static void draw_steering(UIState *s, float curvature) {
  float points[50];
  for (int i = 0; i < 50; i++) {
    float y_actual = i * tan(asin(clamp(i * curvature, -0.999, 0.999)) / 2.);
    points[i] = y_actual;
  }

  // ui_draw_lane_edge(s, points, 0.0, nvgRGBA(0, 0, 255, 128), 5);
}

static void draw_frame(UIState *s) {
  const UIScene *scene = &s->scene;

  if (s->scene.frontview) {
    glBindVertexArray(s->frame_vao[1]);
  } else {
    glBindVertexArray(s->frame_vao[0]);
  }

  mat4 *out_mat;
  if (s->scene.frontview || s->scene.fullview) {
    out_mat = &s->front_frame_mat;
  } else {
    out_mat = &s->rear_frame_mat;
  }
  glActiveTexture(GL_TEXTURE0);
  if (s->scene.frontview && s->cur_vision_front_idx >= 0) {
    glBindTexture(GL_TEXTURE_2D, s->frame_front_texs[s->cur_vision_front_idx]);
  } else if (!scene->frontview && s->cur_vision_idx >= 0) {
    glBindTexture(GL_TEXTURE_2D, s->frame_texs[s->cur_vision_idx]);
    #ifndef QCOM
      // TODO: a better way to do this?
      glTexImage2D(GL_TEXTURE_2D, 0, GL_RGB, 1164, 874, 0, GL_RGB, GL_UNSIGNED_BYTE, s->priv_hnds[s->cur_vision_idx]);
    #endif
  }

  glUseProgram(s->frame_program);
  glUniform1i(s->frame_texture_loc, 0);
  glUniformMatrix4fv(s->frame_transform_loc, 1, GL_TRUE, out_mat->v);

  assert(glGetError() == GL_NO_ERROR);
  glEnableVertexAttribArray(0);
  glDrawElements(GL_TRIANGLES, 6, GL_UNSIGNED_BYTE, (const void*)0);
  glDisableVertexAttribArray(0);
  glBindVertexArray(0);
}

static inline bool valid_frame_pt(UIState *s, float x, float y) {
  return x >= 0 && x <= s->rgb_width && y >= 0 && y <= s->rgb_height;

}
static void update_lane_line_data(UIState *s, const float *points, float off, bool is_ghost, model_path_vertices_data *pvd) {
  pvd->cnt = 0;
  for (int i = 0; i < MODEL_PATH_MAX_VERTICES_CNT / 2; i++) {
    float px = (float)i;
    float py = points[i] - off;
    const vec4 p_car_space = (vec4){{px, py, 0., 1.}};
    const vec3 p_full_frame = car_space_to_full_frame(s, p_car_space);
    if(!valid_frame_pt(s, p_full_frame.v[0], p_full_frame.v[1]))
      continue;
    pvd->v[pvd->cnt].x = p_full_frame.v[0];
    pvd->v[pvd->cnt].y = p_full_frame.v[1];
    pvd->cnt += 1;
  }
  for (int i = MODEL_PATH_MAX_VERTICES_CNT / 2; i > 0; i--) {
    float px = (float)i;
    float py = is_ghost?(points[i]-off):(points[i]+off);
    const vec4 p_car_space = (vec4){{px, py, 0., 1.}};
    const vec3 p_full_frame = car_space_to_full_frame(s, p_car_space);
    if(!valid_frame_pt(s, p_full_frame.v[0], p_full_frame.v[1]))
      continue;
    pvd->v[pvd->cnt].x = p_full_frame.v[0];
    pvd->v[pvd->cnt].y = p_full_frame.v[1];
    pvd->cnt += 1;
  }
}

static void update_all_lane_lines_data(UIState *s, const PathData path, model_path_vertices_data *pstart) {
  update_lane_line_data(s, path.points, 0.025*path.prob, false, pstart);
  float var = fmin(path.std, 0.7);
  update_lane_line_data(s, path.points, -var, true, pstart + 1);
  update_lane_line_data(s, path.points, var, true, pstart + 2);
}

static void ui_draw_lane(UIState *s, const PathData *path, model_path_vertices_data *pstart, NVGcolor color) {
  ui_draw_lane_line(s, pstart, color);
  float var = fmin(path->std, 0.7);
  color.a /= 4;
  ui_draw_lane_line(s, pstart + 1, color);
  ui_draw_lane_line(s, pstart + 2, color);
}

static void ui_draw_vision_lanes(UIState *s) {
  const UIScene *scene = &s->scene;
  model_path_vertices_data *pvd = &s->model_path_vertices[0];
  if(s->model_changed) {
    update_all_lane_lines_data(s, scene->model.left_lane, pvd);
    update_all_lane_lines_data(s, scene->model.right_lane, pvd + MODEL_LANE_PATH_CNT);
    s->model_changed = false;
  }
  // Draw left lane edge
  ui_draw_lane(
      s, &scene->model.left_lane,
      pvd,
      nvgRGBAf(1.0, 1.0, 1.0, scene->model.left_lane.prob));

  // Draw right lane edge
  ui_draw_lane(
      s, &scene->model.right_lane,
      pvd + MODEL_LANE_PATH_CNT,
      nvgRGBAf(1.0, 1.0, 1.0, scene->model.right_lane.prob));

  if(s->livempc_or_radarstate_changed) {
    update_all_track_data(s);
    s->livempc_or_radarstate_changed = false;
  }
  // Draw vision path
  ui_draw_track(s, false, &s->track_vertices[0]);
  if (scene->engaged) {
    // Draw MPC path when engaged
    ui_draw_track(s, true, &s->track_vertices[1]);
  }
}

// Draw all world space objects.
static void ui_draw_world(UIState *s) {
  const UIScene *scene = &s->scene;
  if (!scene->world_objects_visible) {
    return;
  }

  const int inner_height = viz_w*9/16;
  const int ui_viz_rx = scene->ui_viz_rx;
  const int ui_viz_rw = scene->ui_viz_rw;
  const int ui_viz_ro = scene->ui_viz_ro;

  nvgSave(s->vg);
  nvgScissor(s->vg, ui_viz_rx, box_y, ui_viz_rw, box_h);
  
  nvgTranslate(s->vg, ui_viz_rx+ui_viz_ro, box_y + (box_h-inner_height)/2.0);
  nvgScale(s->vg, (float)viz_w / s->fb_w, (float)inner_height / s->fb_h);
  nvgTranslate(s->vg, 240.0f, 0.0);
  nvgTranslate(s->vg, -1440.0f / 2, -1080.0f / 2);
  nvgScale(s->vg, 2.0, 2.0);
  nvgScale(s->vg, 1440.0f / s->rgb_width, 1080.0f / s->rgb_height);

  // Draw lane edges and vision/mpc tracks
  ui_draw_vision_lanes(s);

  if (scene->lead_status) {
    draw_lead(s, scene->lead_d_rel, scene->lead_v_rel, scene->lead_y_rel);
  }
  if ((scene->lead_status2) && (fabs(scene->lead_d_rel - scene->lead_d_rel2) > 3.0)) {
    draw_lead(s, scene->lead_d_rel2, scene->lead_v_rel2, scene->lead_y_rel2);
  }
  nvgRestore(s->vg);
}

static void ui_draw_vision_maxspeed(UIState *s) {
  /*if (!s->longitudinal_control){
    return;
  }*/
  char maxspeed_str[32];
  float maxspeed = s->scene.v_cruise;
  int maxspeed_calc = maxspeed * 0.6225 + 0.5;
  float speedlimit = s->scene.speedlimit;
  int speedlim_calc = speedlimit * 2.2369363 + 0.5;
  int speed_lim_off = s->speed_lim_off * 2.2369363 + 0.5;
  if (s->is_metric) {
    maxspeed_calc = maxspeed + 0.5;
    speedlim_calc = speedlimit * 3.6 + 0.5;
    speed_lim_off = s->speed_lim_off * 3.6 + 0.5;
  }

  bool is_cruise_set = (maxspeed != 0 && maxspeed != SET_SPEED_NA);
  bool is_speedlim_valid = s->scene.speedlimit_valid;
  bool is_set_over_limit = is_speedlim_valid && s->scene.engaged &&
                       is_cruise_set && maxspeed_calc > (speedlim_calc + speed_lim_off);

  int viz_maxspeed_w = 184;
  int viz_maxspeed_h = 202;
  int viz_maxspeed_x = (s->scene.ui_viz_rx + (bdr_s*2));
  int viz_maxspeed_y = (box_y + (bdr_s*1.5));
  int viz_maxspeed_xo = 180;

#ifdef SHOW_SPEEDLIMIT
  viz_maxspeed_w += viz_maxspeed_xo;
  viz_maxspeed_x += viz_maxspeed_w - (viz_maxspeed_xo * 2);
#else
  viz_maxspeed_xo = 0;
#endif

  // Draw Background
<<<<<<< HEAD
  nvgBeginPath(s->vg);
  nvgRoundedRect(s->vg, viz_maxspeed_x, viz_maxspeed_y, viz_maxspeed_w, viz_maxspeed_h, 30);
  if (is_set_over_limit) {
    nvgFillColor(s->vg, nvgRGBA(218, 111, 37, 180));
  } else {
    nvgFillColor(s->vg, COLOR_BLACK_ALPHA(100));
  }
  nvgFill(s->vg);
=======
  ui_draw_rect(s->vg, viz_maxspeed_x, viz_maxspeed_y, viz_maxspeed_w, viz_maxspeed_h,
               is_set_over_limit ? nvgRGBA(218, 111, 37, 180) : COLOR_BLACK_ALPHA(100), 30);
>>>>>>> 4ef09f9d

  // Draw Border
  NVGcolor color = COLOR_WHITE_ALPHA(100);
  if (is_set_over_limit) {
<<<<<<< HEAD
    nvgStrokeColor(s->vg, COLOR_OCHRE);
  } else if (is_speedlim_valid && !s->is_ego_over_limit) {
    nvgStrokeColor(s->vg, COLOR_WHITE);
  } else if (is_speedlim_valid && s->is_ego_over_limit) {
    nvgStrokeColor(s->vg, COLOR_WHITE_ALPHA(20));
  } else {
    nvgStrokeColor(s->vg, COLOR_WHITE_ALPHA(100));
=======
    color = COLOR_OCHRE;
  } else if (is_speedlim_valid) {
    color = s->is_ego_over_limit ? COLOR_WHITE_ALPHA(20) : COLOR_WHITE;
>>>>>>> 4ef09f9d
  }

  ui_draw_rect(s->vg, viz_maxspeed_x, viz_maxspeed_y, viz_maxspeed_w, viz_maxspeed_h, color, 20, 10);

  nvgTextAlign(s->vg, NVG_ALIGN_CENTER | NVG_ALIGN_BASELINE);
<<<<<<< HEAD
  nvgFontFaceId(s->vg,  s->font_sans_regular);
  nvgFontSize(s->vg, 26*2.5);
  if (is_cruise_set) {
    nvgFillColor(s->vg, COLOR_WHITE_ALPHA(200));
  } else {
    nvgFillColor(s->vg, COLOR_WHITE_ALPHA(100));
  }
  nvgText(s->vg, viz_maxspeed_x+(viz_maxspeed_xo/2)+(viz_maxspeed_w/2), 148, "MAX", NULL);

  // Draw Speed Text
  nvgFontFaceId(s->vg, s->font_sans_bold);
  nvgFontSize(s->vg, 48*2.5);
  if (is_cruise_set) {
    snprintf(maxspeed_str, sizeof(maxspeed_str), "%d", maxspeed_calc);
    nvgFillColor(s->vg, COLOR_WHITE);
    nvgText(s->vg, viz_maxspeed_x+(viz_maxspeed_xo/2)+(viz_maxspeed_w/2), 242, maxspeed_str, NULL);
  } else {
    nvgFontFaceId(s->vg, s->font_sans_semibold);
    nvgFontSize(s->vg, 42*2.5);
    nvgFillColor(s->vg, COLOR_WHITE_ALPHA(100));
    nvgText(s->vg, viz_maxspeed_x+(viz_maxspeed_xo/2)+(viz_maxspeed_w/2), 242, "N/A", NULL);
=======
  const int text_x = viz_maxspeed_x + (viz_maxspeed_xo / 2) + (viz_maxspeed_w / 2);
  ui_draw_text(s->vg, text_x, 148, "MAX", 26 * 2.5, COLOR_WHITE_ALPHA(is_cruise_set ? 200 : 100), s->font_sans_regular);

  if (is_cruise_set) {
    snprintf(maxspeed_str, sizeof(maxspeed_str), "%d", maxspeed_calc);
    ui_draw_text(s->vg, text_x, 242, maxspeed_str, 48 * 2.5, COLOR_WHITE, s->font_sans_bold);
  } else {
    ui_draw_text(s->vg, text_x, 242, "N/A", 42 * 2.5, COLOR_WHITE_ALPHA(100), s->font_sans_semibold);
>>>>>>> 4ef09f9d
  }
}

static void ui_draw_vision_speedlimit(UIState *s) {
  char speedlim_str[32];
  float speedlimit = s->scene.speedlimit;
  int speedlim_calc = speedlimit * 2.2369363 + 0.5;
  if (s->is_metric) {
    speedlim_calc = speedlimit * 3.6 + 0.5;
  }

  bool is_speedlim_valid = s->scene.speedlimit_valid;
  float hysteresis_offset = 0.5;
  if (s->is_ego_over_limit) {
    hysteresis_offset = 0.0;
  }
  s->is_ego_over_limit = is_speedlim_valid && s->scene.v_ego > (speedlimit + s->speed_lim_off + hysteresis_offset);

  int viz_speedlim_w = 180;
  int viz_speedlim_h = 202;
  int viz_speedlim_x = (s->scene.ui_viz_rx + (bdr_s*2));
  int viz_speedlim_y = (box_y + (bdr_s*1.5));
  if (!is_speedlim_valid) {
    viz_speedlim_w -= 5;
    viz_speedlim_h -= 10;
    viz_speedlim_x += 9;
    viz_speedlim_y += 5;
  }
  // Draw Background
  NVGcolor color = COLOR_WHITE_ALPHA(100);
  if (is_speedlim_valid && s->is_ego_over_limit) {
    color = nvgRGBA(218, 111, 37, 180);
  } else if (is_speedlim_valid) {
<<<<<<< HEAD
    nvgFillColor(s->vg, COLOR_WHITE);
  } else {
    nvgFillColor(s->vg, COLOR_WHITE_ALPHA(100));
=======
    color = COLOR_WHITE;
>>>>>>> 4ef09f9d
  }
  ui_draw_rect(s->vg, viz_speedlim_x, viz_speedlim_y, viz_speedlim_w, viz_speedlim_h, color, is_speedlim_valid ? 30 : 15);

  // Draw Border
  if (is_speedlim_valid) {
<<<<<<< HEAD
    nvgStrokeWidth(s->vg, 10);
    nvgStroke(s->vg);
    nvgBeginPath(s->vg);
    nvgRoundedRect(s->vg, viz_speedlim_x, viz_speedlim_y, viz_speedlim_w, viz_speedlim_h, 20);
    if (s->is_ego_over_limit) {
      nvgStrokeColor(s->vg, COLOR_OCHRE);
    } else if (is_speedlim_valid) {
      nvgStrokeColor(s->vg, COLOR_WHITE);
    }
=======
    ui_draw_rect(s->vg, viz_speedlim_x, viz_speedlim_y, viz_speedlim_w, viz_speedlim_h,
                 s->is_ego_over_limit ? COLOR_OCHRE : COLOR_WHITE, 20, 10);
>>>>>>> 4ef09f9d
  }
  const float text_x = viz_speedlim_x + viz_speedlim_w / 2;
  const float text_y = viz_speedlim_y + (is_speedlim_valid ? 50 : 45);
  // Draw "Speed Limit" Text
  nvgTextAlign(s->vg, NVG_ALIGN_CENTER | NVG_ALIGN_BASELINE);
<<<<<<< HEAD
  nvgFontFaceId(s->vg, s->font_sans_semibold);
  nvgFontSize(s->vg, 50);
  nvgFillColor(s->vg, COLOR_BLACK);
  if (is_speedlim_valid && s->is_ego_over_limit) {
    nvgFillColor(s->vg, COLOR_WHITE);
  }
  nvgText(s->vg, viz_speedlim_x+viz_speedlim_w/2 + (is_speedlim_valid ? 6 : 0), viz_speedlim_y + (is_speedlim_valid ? 50 : 45), "SMART", NULL);
  nvgText(s->vg, viz_speedlim_x+viz_speedlim_w/2 + (is_speedlim_valid ? 6 : 0), viz_speedlim_y + (is_speedlim_valid ? 90 : 85), "SPEED", NULL);

  // Draw Speed Text
  nvgFontFaceId(s->vg, s->font_sans_bold);
  nvgFontSize(s->vg, 48*2.5);
  if (s->is_ego_over_limit) {
    nvgFillColor(s->vg, COLOR_WHITE);
  } else {
    nvgFillColor(s->vg, COLOR_BLACK);
  }
=======
  color = is_speedlim_valid && s->is_ego_over_limit ? COLOR_WHITE : COLOR_BLACK;
  ui_draw_text(s->vg, text_x + (is_speedlim_valid ? 6 : 0), text_y, "SMART", 50, color, s->font_sans_semibold);
  ui_draw_text(s->vg, text_x + (is_speedlim_valid ? 6 : 0), text_y + 40, "SPEED", 50, color, s->font_sans_semibold);

  // Draw Speed Text
  color = s->is_ego_over_limit ? COLOR_WHITE : COLOR_BLACK;
>>>>>>> 4ef09f9d
  if (is_speedlim_valid) {
    snprintf(speedlim_str, sizeof(speedlim_str), "%d", speedlim_calc);
    ui_draw_text(s->vg, text_x, viz_speedlim_y + (is_speedlim_valid ? 170 : 165), speedlim_str, 48*2.5, color, s->font_sans_bold);
  } else {
<<<<<<< HEAD
    nvgFontFaceId(s->vg, s->font_sans_semibold);
    nvgFontSize(s->vg, 42*2.5);
    nvgText(s->vg, viz_speedlim_x+viz_speedlim_w/2, viz_speedlim_y + (is_speedlim_valid ? 170 : 165), "N/A", NULL);
=======
    ui_draw_text(s->vg, text_x, viz_speedlim_y + (is_speedlim_valid ? 170 : 165), "N/A", 42*2.5, color, s->font_sans_semibold);
>>>>>>> 4ef09f9d
  }
}

static void ui_draw_vision_speed(UIState *s) {
  const UIScene *scene = &s->scene;
  float speed = s->scene.v_ego * 2.2369363 + 0.5;
  if (s->is_metric){
    speed = s->scene.v_ego * 3.6 + 0.5;
  }
  const int viz_speed_w = 280;
  const int viz_speed_x = scene->ui_viz_rx+((scene->ui_viz_rw/2)-(viz_speed_w/2));
  char speed_str[32];

  nvgBeginPath(s->vg);
  nvgRect(s->vg, viz_speed_x, box_y, viz_speed_w, header_h);
  nvgTextAlign(s->vg, NVG_ALIGN_CENTER | NVG_ALIGN_BASELINE);

<<<<<<< HEAD
  if (s->is_metric) {
    snprintf(speed_str, sizeof(speed_str), "%d", (int)(speed * 3.6 + 0.5));
  } else {
    snprintf(speed_str, sizeof(speed_str), "%d", (int)(speed * 2.2369363 + 0.5));
  }
  nvgFontFaceId(s->vg, s->font_sans_bold);
  nvgFontSize(s->vg, 96*2.5);
  nvgFillColor(s->vg, COLOR_WHITE);
  nvgText(s->vg, viz_speed_x+viz_speed_w/2, 240, speed_str, NULL);

  nvgFontFaceId(s->vg,  s->font_sans_regular);
  nvgFontSize(s->vg, 36*2.5);
  nvgFillColor(s->vg, COLOR_WHITE_ALPHA(200));

  if (s->is_metric) {
    nvgText(s->vg, viz_speed_x+viz_speed_w/2, 320, "kph", NULL);
  } else {
    nvgText(s->vg, viz_speed_x+viz_speed_w/2, 320, "mph", NULL);
  }
=======
  snprintf(speed_str, sizeof(speed_str), "%d", (int)speed);
  ui_draw_text(s->vg, viz_speed_x + viz_speed_w / 2, 240, speed_str, 96*2.5, COLOR_WHITE, s->font_sans_bold);
  ui_draw_text(s->vg, viz_speed_x + viz_speed_w / 2, 320, s->is_metric?"kph":"mph", 36*2.5, COLOR_WHITE_ALPHA(200), s->font_sans_regular);
>>>>>>> 4ef09f9d
}

static void ui_draw_vision_event(UIState *s) {
  const int viz_event_w = 220;
  const int viz_event_x = ((s->scene.ui_viz_rx + s->scene.ui_viz_rw) - (viz_event_w + (bdr_s*2)));
  const int viz_event_y = (box_y + (bdr_s*1.5));
  if (s->scene.decel_for_model && s->scene.engaged) {
    // draw winding road sign
    const int img_turn_size = 160*1.5;
    ui_draw_image(s->vg, viz_event_x - (img_turn_size / 4), viz_event_y + bdr_s - 25, img_turn_size, img_turn_size, s->img_turn, 1.0f);
  } else {
    // draw steering wheel
    const int bg_wheel_size = 96;
    const int bg_wheel_x = viz_event_x + (viz_event_w-bg_wheel_size);
    const int bg_wheel_y = viz_event_y + (bg_wheel_size/2);
<<<<<<< HEAD
    const int img_wheel_size = bg_wheel_size*1.5;
    const int img_wheel_x = bg_wheel_x-(img_wheel_size/2);
    const int img_wheel_y = bg_wheel_y-25;
    float img_wheel_alpha = 0.1f;
    bool is_engaged = (s->status == STATUS_ENGAGED);
    bool is_warning = (s->status == STATUS_WARNING);
    bool is_engageable = scene->engageable;
    if (is_engaged || is_warning || is_engageable) {
      nvgBeginPath(s->vg);
      nvgCircle(s->vg, bg_wheel_x, (bg_wheel_y + (bdr_s*1.5)), bg_wheel_size);
      if (is_engaged) {
        nvgFillColor(s->vg, nvgRGBA(23, 134, 68, 255));
      } else if (is_warning) {
        nvgFillColor(s->vg, COLOR_OCHRE);
      } else if (is_engageable) {
        nvgFillColor(s->vg, nvgRGBA(23, 51, 73, 255));
      }
      nvgFill(s->vg);
      img_wheel_alpha = 1.0f;
    }
    ui_draw_image(s->vg, img_wheel_x, img_wheel_y, img_wheel_size, img_wheel_size, s->img_wheel, img_wheel_alpha);
=======
    NVGcolor color = COLOR_BLACK_ALPHA(0);
    if (s->status == STATUS_ENGAGED) {
      color = nvgRGBA(23, 134, 68, 255);
    } else if (s->status == STATUS_WARNING) {
      color = COLOR_OCHRE;
    } else if (s->scene.engageable) {
      color = nvgRGBA(23, 51, 73, 255);
    }
    ui_draw_circle_image(s->vg, bg_wheel_x, bg_wheel_y, bg_wheel_size, s->img_wheel, color, 1.0f, bg_wheel_y - 25);
>>>>>>> 4ef09f9d
  }
}

static void ui_draw_vision_map(UIState *s) {
  const int map_size = 96;
  const int map_x = (s->scene.ui_viz_rx + (map_size * 3) + (bdr_s * 3));
  const int map_y = (footer_y + ((footer_h - map_size) / 2));
<<<<<<< HEAD
  const int map_img_size = (map_size * 1.5);
  const int map_img_x = (map_x - (map_img_size / 2));
  const int map_img_y = (map_y - (map_size / 4));

  bool map_valid = s->scene.map_valid;
  float map_img_alpha = map_valid ? 1.0f : 0.15f;
  float map_bg_alpha = map_valid ? 0.3f : 0.1f;
  NVGcolor map_bg = nvgRGBA(0, 0, 0, (255 * map_bg_alpha));

  nvgBeginPath(s->vg);
  nvgCircle(s->vg, map_x, (map_y + (bdr_s * 1.5)), map_size);
  nvgFillColor(s->vg, map_bg);
  nvgFill(s->vg);

  ui_draw_image(s->vg, map_img_x, map_img_y, map_img_size, map_img_size, s->img_map, map_img_alpha);
=======
  ui_draw_circle_image(s->vg, map_x, map_y, map_size, s->img_map, s->scene.map_valid);
>>>>>>> 4ef09f9d
}

static void ui_draw_vision_face(UIState *s) {
  const int face_size = 96;
  const int face_x = (s->scene.ui_viz_rx + face_size + (bdr_s * 2));
  const int face_y = (footer_y + ((footer_h - face_size) / 2));
<<<<<<< HEAD
  const int face_img_size = (face_size * 1.5);
  const int face_img_x = (face_x - (face_img_size / 2));
  const int face_img_y = (face_y - (face_size / 4));
  float face_img_alpha = scene->monitoring_active ? 1.0f : 0.15f;
  float face_bg_alpha = scene->monitoring_active ? 0.3f : 0.1f;
  NVGcolor face_bg = nvgRGBA(0, 0, 0, (255 * face_bg_alpha));

  nvgBeginPath(s->vg);
  nvgCircle(s->vg, face_x, (face_y + (bdr_s * 1.5)), face_size);
  nvgFillColor(s->vg, face_bg);
  nvgFill(s->vg);

  ui_draw_image(s->vg, face_img_x, face_img_y, face_img_size, face_img_size, s->img_face, face_img_alpha);
}

static void ui_draw_driver_view(UIState *s) {
  const UIScene *scene = &s->scene;
  s->scene.uilayout_sidebarcollapsed = true;
  const int frame_x = scene->ui_viz_rx;
  const int frame_w = scene->ui_viz_rw;
  const int valid_frame_w = 4 * box_h / 3;
  const int valid_frame_x = frame_x + (frame_w - valid_frame_w) / 2 + ff_xoffset;

  // blackout
  if (!scene->is_rhd) {
    nvgBeginPath(s->vg);
    NVGpaint gradient = nvgLinearGradient(s->vg, valid_frame_x + valid_frame_w,
                          box_y,
                          valid_frame_x + box_h / 2, box_y,
                          nvgRGBAf(0,0,0,1), nvgRGBAf(0,0,0,0));
    nvgFillPaint(s->vg, gradient);
    nvgRect(s->vg, valid_frame_x + box_h / 2, box_y, valid_frame_w - box_h / 2, box_h);
    nvgFill(s->vg);
  } else {
    nvgBeginPath(s->vg);
    NVGpaint gradient = nvgLinearGradient(s->vg, valid_frame_x,
                          box_y,
                          valid_frame_w - box_h / 2, box_y,
                          nvgRGBAf(0,0,0,1), nvgRGBAf(0,0,0,0));
    nvgFillPaint(s->vg, gradient);
    nvgRect(s->vg, valid_frame_x, box_y, valid_frame_w - box_h / 2, box_h);
    nvgFill(s->vg);
  }
  nvgBeginPath(s->vg);
  nvgRect(s->vg, scene->is_rhd ? valid_frame_x:valid_frame_x + box_h / 2, box_y, valid_frame_w - box_h / 2, box_h);
  nvgFillColor(s->vg, COLOR_BLACK_ALPHA(144));
  nvgFill(s->vg);

  // borders
  nvgBeginPath(s->vg);
  nvgRect(s->vg, frame_x, box_y, valid_frame_x - frame_x, box_h);
  nvgFillColor(s->vg, nvgRGBA(23,51,73,255));
  nvgFill(s->vg);
  nvgBeginPath(s->vg);
  nvgRect(s->vg, valid_frame_x + valid_frame_w, box_y, frame_w - valid_frame_w - (valid_frame_x - frame_x), box_h);
  nvgFillColor(s->vg, nvgRGBA(23,51,73,255));
  nvgFill(s->vg);

  // draw face box
  if (scene->face_prob > 0.4) {
    int fbox_x;
    int fbox_y = box_y + (scene->face_y + 0.5) * box_h - 0.5 * 0.6 * box_h / 2;;
    if (!scene->is_rhd) {
      fbox_x = valid_frame_x + (1 - (scene->face_x + 0.5)) * (box_h / 2) - 0.5 * 0.6 * box_h / 2;
    } else {
      fbox_x = valid_frame_x + valid_frame_w - box_h / 2 + (scene->face_x + 0.5) * (box_h / 2) - 0.5 * 0.6 * box_h / 2;
    }
    if (abs(scene->face_x) <= 0.35 && abs(scene->face_y) <= 0.4) {
      nvgBeginPath(s->vg);
      nvgRoundedRect(s->vg, fbox_x, fbox_y, 0.6 * box_h / 2, 0.6 * box_h / 2, 35);
      nvgStrokeColor(s->vg, nvgRGBAf(1.0, 1.0, 1.0, 0.8 - ((abs(scene->face_x) > abs(scene->face_y) ? abs(scene->face_x):abs(scene->face_y))) * 0.6 / 0.375));
      nvgStrokeWidth(s->vg, 10);
      nvgStroke(s->vg);
    } else {
      nvgBeginPath(s->vg);
      nvgRoundedRect(s->vg, fbox_x, fbox_y, 0.6 * box_h / 2, 0.6 * box_h / 2, 35);
      nvgStrokeColor(s->vg, nvgRGBAf(1.0, 1.0, 1.0, 0.2));
      nvgStrokeWidth(s->vg, 10);
      nvgStroke(s->vg);
    }
  } else {
    ;
  }

  // draw face icon
  const int face_size = 85;
  const int face_x = (valid_frame_x + face_size + (bdr_s * 2)) + (scene->is_rhd ? valid_frame_w - box_h / 2:0);
  const int face_y = (box_y + box_h - face_size - bdr_s - (bdr_s * 1.5));
  const int face_img_size = (face_size * 1.5);
  const int face_img_x = (face_x - (face_img_size / 2));
  const int face_img_y = (face_y - (face_size / 4));
  float face_img_alpha = scene->face_prob > 0.4 ? 1.0f : 0.15f;
  float face_bg_alpha = scene->face_prob > 0.4 ? 0.3f : 0.1f;
  NVGcolor face_bg = nvgRGBA(0, 0, 0, (255 * face_bg_alpha));
  NVGpaint face_img = nvgImagePattern(s->vg, face_img_x, face_img_y,
    face_img_size, face_img_size, 0, s->img_face, face_img_alpha);
=======
  ui_draw_circle_image(s->vg, face_x, face_y, face_size, s->img_face, s->scene.monitoring_active);
}
>>>>>>> 4ef09f9d

static void ui_draw_driver_view(UIState *s) {
  const UIScene *scene = &s->scene;
  s->scene.uilayout_sidebarcollapsed = true;
  const int frame_x = scene->ui_viz_rx;
  const int frame_w = scene->ui_viz_rw;
  const int valid_frame_w = 4 * box_h / 3;
  const int valid_frame_x = frame_x + (frame_w - valid_frame_w) / 2 + ff_xoffset;

  // blackout
  if (!scene->is_rhd) {
    NVGpaint gradient = nvgLinearGradient(s->vg, valid_frame_x + valid_frame_w,
                          box_y,
                          valid_frame_x + box_h / 2, box_y,
                          nvgRGBAf(0,0,0,1), nvgRGBAf(0,0,0,0));
    ui_draw_rect(s->vg, valid_frame_x + box_h / 2, box_y, valid_frame_w - box_h / 2, box_h, gradient);
  } else {
    NVGpaint gradient = nvgLinearGradient(s->vg, valid_frame_x,
                          box_y,
                          valid_frame_w - box_h / 2, box_y,
                          nvgRGBAf(0,0,0,1), nvgRGBAf(0,0,0,0));
    ui_draw_rect(s->vg, valid_frame_x, box_y, valid_frame_w - box_h / 2, box_h, gradient);
  }
  ui_draw_rect(s->vg, scene->is_rhd ? valid_frame_x : valid_frame_x + box_h / 2, box_y, valid_frame_w - box_h / 2, box_h, COLOR_BLACK_ALPHA(144));

  // borders
  ui_draw_rect(s->vg, frame_x, box_y, valid_frame_x - frame_x, box_h, nvgRGBA(23, 51, 73, 255));
  ui_draw_rect(s->vg, valid_frame_x + valid_frame_w, box_y, frame_w - valid_frame_w - (valid_frame_x - frame_x), box_h, nvgRGBA(23, 51, 73, 255));

  // draw face box
  if (scene->face_prob > 0.4) {
    int fbox_x;
    int fbox_y = box_y + (scene->face_y + 0.5) * box_h - 0.5 * 0.6 * box_h / 2;;
    if (!scene->is_rhd) {
      fbox_x = valid_frame_x + (1 - (scene->face_x + 0.5)) * (box_h / 2) - 0.5 * 0.6 * box_h / 2;
    } else {
      fbox_x = valid_frame_x + valid_frame_w - box_h / 2 + (scene->face_x + 0.5) * (box_h / 2) - 0.5 * 0.6 * box_h / 2;
    }
    if (abs(scene->face_x) <= 0.35 && abs(scene->face_y) <= 0.4) {
      ui_draw_rect(s->vg, fbox_x, fbox_y, 0.6 * box_h / 2, 0.6 * box_h / 2,
                   nvgRGBAf(1.0, 1.0, 1.0, 0.8 - ((abs(scene->face_x) > abs(scene->face_y) ? abs(scene->face_x) : abs(scene->face_y))) * 0.6 / 0.375),
                   35, 10);
    } else {
      ui_draw_rect(s->vg, fbox_x, fbox_y, 0.6 * box_h / 2, 0.6 * box_h / 2, nvgRGBAf(1.0, 1.0, 1.0, 0.2), 35, 10);
    }
  } else {
    ;
  }

<<<<<<< HEAD
  nvgBeginPath(s->vg);
  nvgRect(s->vg, face_img_x, face_img_y, face_img_size, face_img_size);
  nvgFillPaint(s->vg, face_img);
  nvgFill(s->vg);

=======
  // draw face icon
  const int face_size = 85;
  const int face_x = (valid_frame_x + face_size + (bdr_s * 2)) + (scene->is_rhd ? valid_frame_w - box_h / 2:0);
  const int face_y = (box_y + box_h - face_size - bdr_s - (bdr_s * 1.5));
  ui_draw_circle_image(s->vg, face_x, face_y, face_size, s->img_face, scene->face_prob > 0.4);
>>>>>>> 4ef09f9d
}

static void ui_draw_vision_header(UIState *s) {
  const UIScene *scene = &s->scene;
  int ui_viz_rx = scene->ui_viz_rx;
  int ui_viz_rw = scene->ui_viz_rw;

  NVGpaint gradient = nvgLinearGradient(s->vg, ui_viz_rx,
                        (box_y+(header_h-(header_h/2.5))),
                        ui_viz_rx, box_y+header_h,
                        nvgRGBAf(0,0,0,0.45), nvgRGBAf(0,0,0,0));
  ui_draw_rect(s->vg, ui_viz_rx, box_y, ui_viz_rw, header_h, gradient);

  ui_draw_vision_maxspeed(s);

#ifdef SHOW_SPEEDLIMIT
  ui_draw_vision_speedlimit(s);
#endif
  ui_draw_vision_speed(s);
  ui_draw_vision_event(s);
}

static void ui_draw_vision_footer(UIState *s) {
  nvgBeginPath(s->vg);
  nvgRect(s->vg, s->scene.ui_viz_rx, footer_y, s->scene.ui_viz_rw, footer_h);

  ui_draw_vision_face(s);

#ifdef SHOW_SPEEDLIMIT
  // ui_draw_vision_map(s);
#endif
}

void ui_draw_vision_alert(UIState *s, cereal::ControlsState::AlertSize va_size, int va_color,
                          const char* va_text1, const char* va_text2) {
  static std::map<cereal::ControlsState::AlertSize, const int> alert_size_map = {
      {cereal::ControlsState::AlertSize::NONE, 0},
      {cereal::ControlsState::AlertSize::SMALL, 241},
      {cereal::ControlsState::AlertSize::MID, 390},
      {cereal::ControlsState::AlertSize::FULL, vwp_h}};

  const UIScene *scene = &s->scene;
<<<<<<< HEAD
  int ui_viz_rx = scene->ui_viz_rx;
  int ui_viz_rw = scene->ui_viz_rw;
=======
>>>>>>> 4ef09f9d
  const bool hasSidebar = !scene->uilayout_sidebarcollapsed;
  const bool mapEnabled = scene->uilayout_mapenabled;
  bool longAlert1 = strlen(va_text1) > 15;

  const uint8_t *color = alert_colors[va_color];
  int alr_s = alert_size_map[va_size];

  const int alr_x = scene->ui_viz_rx-(mapEnabled?(hasSidebar?nav_w:(nav_ww)):0)-bdr_s;
  const int alr_w = scene->ui_viz_rw+(mapEnabled?(hasSidebar?nav_w:(nav_ww)):0)+(bdr_s*2);
  const int alr_h = alr_s+(va_size==cereal::ControlsState::AlertSize::NONE?0:bdr_s);
  const int alr_y = vwp_h-alr_h;

  ui_draw_rect(s->vg, alr_x, alr_y, alr_w, alr_h, nvgRGBA(color[0],color[1],color[2],(color[3]*s->alert_blinking_alpha)));

  NVGpaint gradient = nvgLinearGradient(s->vg, alr_x, alr_y, alr_x, alr_y+alr_h,
                        nvgRGBAf(0.0,0.0,0.0,0.05), nvgRGBAf(0.0,0.0,0.0,0.35));
  ui_draw_rect(s->vg, alr_x, alr_y, alr_w, alr_h, gradient);

  nvgFillColor(s->vg, COLOR_WHITE);
  nvgTextAlign(s->vg, NVG_ALIGN_CENTER | NVG_ALIGN_BASELINE);

<<<<<<< HEAD
  if (va_size == ALERTSIZE_SMALL) {
    nvgFontFaceId(s->vg, s->font_sans_semibold);
    nvgFontSize(s->vg, 40*2.5);
    nvgText(s->vg, alr_x+alr_w/2, alr_y+alr_h/2+15, va_text1, NULL);
  } else if (va_size== ALERTSIZE_MID) {
    nvgFontFaceId(s->vg, s->font_sans_bold);
    nvgFontSize(s->vg, 48*2.5);
    nvgText(s->vg, alr_x+alr_w/2, alr_y+alr_h/2-45, va_text1, NULL);
    nvgFontFaceId(s->vg,  s->font_sans_regular);
    nvgFontSize(s->vg, 36*2.5);
    nvgText(s->vg, alr_x+alr_w/2, alr_y+alr_h/2+75, va_text2, NULL);
  } else if (va_size== ALERTSIZE_FULL) {
=======
  if (va_size == cereal::ControlsState::AlertSize::SMALL) {
    ui_draw_text(s->vg, alr_x+alr_w/2, alr_y+alr_h/2+15, va_text1, 40*2.5, COLOR_WHITE, s->font_sans_semibold);
  } else if (va_size == cereal::ControlsState::AlertSize::MID) {
    ui_draw_text(s->vg, alr_x+alr_w/2, alr_y+alr_h/2-45, va_text1, 48*2.5, COLOR_WHITE, s->font_sans_bold);
    ui_draw_text(s->vg, alr_x+alr_w/2, alr_y+alr_h/2+75, va_text2, 36*2.5, COLOR_WHITE, s->font_sans_regular);
  } else if (va_size == cereal::ControlsState::AlertSize::FULL) {
>>>>>>> 4ef09f9d
    nvgFontSize(s->vg, (longAlert1?72:96)*2.5);
    nvgFontFaceId(s->vg, s->font_sans_bold);
    nvgTextAlign(s->vg, NVG_ALIGN_CENTER | NVG_ALIGN_MIDDLE);
    nvgTextBox(s->vg, alr_x, alr_y+(longAlert1?360:420), alr_w-60, va_text1, NULL);
    nvgFontSize(s->vg, 48*2.5);
    nvgFontFaceId(s->vg,  s->font_sans_regular);
    nvgTextAlign(s->vg, NVG_ALIGN_CENTER | NVG_ALIGN_BOTTOM);
    nvgTextBox(s->vg, alr_x, alr_h-(longAlert1?300:360), alr_w-60, va_text2, NULL);
  }
}

static void ui_draw_vision(UIState *s) {
  const UIScene *scene = &s->scene;
<<<<<<< HEAD
  int ui_viz_rx = scene->ui_viz_rx;
  int ui_viz_rw = scene->ui_viz_rw;
  int ui_viz_ro = scene->ui_viz_ro;
=======
>>>>>>> 4ef09f9d

  // Draw video frames
  glEnable(GL_SCISSOR_TEST);
  glViewport(scene->ui_viz_rx+scene->ui_viz_ro, s->fb_h-(box_y+box_h), viz_w, box_h);
  glScissor(scene->ui_viz_rx, s->fb_h-(box_y+box_h), scene->ui_viz_rw, box_h);
  draw_frame(s);
  glDisable(GL_SCISSOR_TEST);

  glViewport(0, 0, s->fb_w, s->fb_h);

  // Draw augmented elements
  if (!scene->frontview && !scene->fullview) {
    ui_draw_world(s);
  }

  // Set Speed, Current Speed, Status/Events
  if (!scene->frontview) {
    ui_draw_vision_header(s);
  } else {
    ui_draw_driver_view(s);
  }

  if (scene->alert_size != cereal::ControlsState::AlertSize::NONE) {
    // Controls Alerts
    ui_draw_vision_alert(s, scene->alert_size, s->status,
                            scene->alert_text1.c_str(), scene->alert_text2.c_str());
  } else {
    if (!scene->frontview){ui_draw_vision_footer(s);}
  }
}

static void ui_draw_background(UIState *s) {
  int bg_status = s->status;
  assert(bg_status < ARRAYSIZE(bg_colors));
  const uint8_t *color = bg_colors[bg_status];

  glClearColor(color[0]/256.0, color[1]/256.0, color[2]/256.0, 1.0);
  glClear(GL_STENCIL_BUFFER_BIT | GL_COLOR_BUFFER_BIT);
}

void ui_draw(UIState *s) {
  ui_draw_background(s);
  glEnable(GL_BLEND);
  glBlendFunc(GL_SRC_ALPHA, GL_ONE_MINUS_SRC_ALPHA);
  glViewport(0, 0, s->fb_w, s->fb_h);
  nvgBeginFrame(s->vg, s->fb_w, s->fb_h, 1.0f);
  ui_draw_sidebar(s);
  if (s->started && s->active_app == cereal::UiLayoutState::App::NONE && s->status != STATUS_STOPPED && s->vision_seen) {
      ui_draw_vision(s);
  } 
  nvgEndFrame(s->vg);
  glDisable(GL_BLEND);
}

<<<<<<< HEAD
static void ui_draw_background(UIState *s) {
  int bg_status = s->status;
  assert(bg_status < ARRAYSIZE(bg_colors));
  const uint8_t *color = bg_colors[bg_status];

  glClearColor(color[0]/256.0, color[1]/256.0, color[2]/256.0, 1.0);
  glClear(GL_STENCIL_BUFFER_BIT | GL_COLOR_BUFFER_BIT);
}

void ui_draw(UIState *s) {
  ui_draw_background(s);
  if (s->started && s->active_app == cereal_UiLayoutState_App_none && s->status != STATUS_STOPPED) {
    ui_draw_sidebar(s);

    if (s->vision_seen){
      ui_draw_vision(s);
    }
  } else {
    if (!s->scene.uilayout_sidebarcollapsed) {
      ui_draw_sidebar(s);
    }
=======
void ui_draw_image(NVGcontext *vg, float x, float y, float w, float h, int image, float alpha){
  nvgBeginPath(vg);
  NVGpaint imgPaint = nvgImagePattern(vg, x, y, w, h, 0, image, alpha);
  nvgRect(vg, x, y, w, h);
  nvgFillPaint(vg, imgPaint);
  nvgFill(vg);
}

void ui_draw_rect(NVGcontext *vg, float x, float y, float w, float h, NVGcolor color, float r, int width) {
  nvgBeginPath(vg);
  r > 0? nvgRoundedRect(vg, x, y, w, h, r) : nvgRect(vg, x, y, w, h);
  if (width) {
    nvgStrokeColor(vg, color);
    nvgStrokeWidth(vg, width);
    nvgStroke(vg);
  } else {
    nvgFillColor(vg, color);
    nvgFill(vg);
>>>>>>> 4ef09f9d
  }
}

void ui_draw_rect(NVGcontext *vg, float x, float y, float w, float h, NVGpaint paint, float r){
  nvgBeginPath(vg);
  r > 0? nvgRoundedRect(vg, x, y, w, h, r) : nvgRect(vg, x, y, w, h);
  nvgFillPaint(vg, paint);
  nvgFill(vg);
}

void ui_draw_image(NVGcontext *vg, float x, float y, float w, float h, int image, float alpha){
  nvgBeginPath(vg);
  NVGpaint imgPaint = nvgImagePattern(vg, x, y, w, h, 0, image, alpha);
  nvgRect(vg, x, y, w, h);
  nvgFillPaint(vg, imgPaint);
  nvgFill(vg);
}

#ifdef NANOVG_GL3_IMPLEMENTATION
static const char frame_vertex_shader[] =
  "#version 150 core\n"
  "in vec4 aPosition;\n"
  "in vec4 aTexCoord;\n"
  "uniform mat4 uTransform;\n"
  "out vec4 vTexCoord;\n"
  "void main() {\n"
  "  gl_Position = uTransform * aPosition;\n"
  "  vTexCoord = aTexCoord;\n"
  "}\n";

static const char frame_fragment_shader[] =
  "#version 150 core\n"
  "precision mediump float;\n"
  "uniform sampler2D uTexture;\n"
  "out vec4 vTexCoord;\n"
  "out vec4 outColor;\n"
  "void main() {\n"
  "  outColor = texture(uTexture, vTexCoord.xy);\n"
  "}\n";
#else
static const char frame_vertex_shader[] =
  "attribute vec4 aPosition;\n"
  "attribute vec4 aTexCoord;\n"
  "uniform mat4 uTransform;\n"
  "varying vec4 vTexCoord;\n"
  "void main() {\n"
  "  gl_Position = uTransform * aPosition;\n"
  "  vTexCoord = aTexCoord;\n"
  "}\n";

static const char frame_fragment_shader[] =
  "precision mediump float;\n"
  "uniform sampler2D uTexture;\n"
  "varying vec4 vTexCoord;\n"
  "void main() {\n"
  "  gl_FragColor = texture2D(uTexture, vTexCoord.xy);\n"
  "}\n";
#endif

static const mat4 device_transform = {{
  1.0,  0.0, 0.0, 0.0,
  0.0,  1.0, 0.0, 0.0,
  0.0,  0.0, 1.0, 0.0,
  0.0,  0.0, 0.0, 1.0,
}};

// frame from 4/3 to box size with a 2x zoom
static const mat4 frame_transform = {{
  2*(4./3.)/((float)viz_w/box_h), 0.0, 0.0, 0.0,
  0.0, 2.0, 0.0, 0.0,
  0.0, 0.0, 1.0, 0.0,
  0.0, 0.0, 0.0, 1.0,
}};

// frame from 4/3 to 16/9 display
static const mat4 full_to_wide_frame_transform = {{
  .75,  0.0, 0.0, 0.0,
  0.0,  1.0, 0.0, 0.0,
  0.0,  0.0, 1.0, 0.0,
  0.0,  0.0, 0.0, 1.0,
}};

void ui_nvg_init(UIState *s) {
  // init drawing
  s->vg = nvgCreate(NVG_ANTIALIAS | NVG_STENCIL_STROKES | NVG_DEBUG);
  assert(s->vg);

  s->font_courbd = nvgCreateFont(s->vg, "courbd", "../assets/fonts/courbd.ttf");
  assert(s->font_courbd >= 0);
  s->font_sans_regular = nvgCreateFont(s->vg, "sans-regular", "../assets/fonts/opensans_regular.ttf");
  assert(s->font_sans_regular >= 0);
  s->font_sans_semibold = nvgCreateFont(s->vg, "sans-semibold", "../assets/fonts/opensans_semibold.ttf");
  assert(s->font_sans_semibold >= 0);
  s->font_sans_bold = nvgCreateFont(s->vg, "sans-bold", "../assets/fonts/opensans_bold.ttf");
  assert(s->font_sans_bold >= 0);

  s->img_wheel = nvgCreateImage(s->vg, "../assets/img_chffr_wheel.png", 1);
  assert(s->img_wheel != 0);
  s->img_turn = nvgCreateImage(s->vg, "../assets/img_trafficSign_turn.png", 1);
  assert(s->img_turn != 0);
  s->img_face = nvgCreateImage(s->vg, "../assets/img_driver_face.png", 1);
  assert(s->img_face != 0);
  s->img_map = nvgCreateImage(s->vg, "../assets/img_map.png", 1);
  assert(s->img_map != 0);
  s->img_button_settings = nvgCreateImage(s->vg, "../assets/images/button_settings.png", 1);
  assert(s->img_button_settings != 0);
  s->img_button_home = nvgCreateImage(s->vg, "../assets/images/button_home.png", 1);
  assert(s->img_button_home != 0);
  s->img_battery = nvgCreateImage(s->vg, "../assets/images/battery.png", 1);
  assert(s->img_battery != 0);
  s->img_battery_charging = nvgCreateImage(s->vg, "../assets/images/battery_charging.png", 1);
  assert(s->img_battery_charging != 0);

  for(int i=0;i<=5;++i) {
    char network_asset[32];
    snprintf(network_asset, sizeof(network_asset), "../assets/images/network_%d.png", i);
    s->img_network[i] = nvgCreateImage(s->vg, network_asset, 1);
    assert(s->img_network[i] != 0);
  }

  // init gl
  s->frame_program = load_program(frame_vertex_shader, frame_fragment_shader);
  assert(s->frame_program);

  s->frame_pos_loc = glGetAttribLocation(s->frame_program, "aPosition");
  s->frame_texcoord_loc = glGetAttribLocation(s->frame_program, "aTexCoord");

  s->frame_texture_loc = glGetUniformLocation(s->frame_program, "uTexture");
  s->frame_transform_loc = glGetUniformLocation(s->frame_program, "uTransform");

  glViewport(0, 0, s->fb_w, s->fb_h);

  glDisable(GL_DEPTH_TEST);

  assert(glGetError() == GL_NO_ERROR);

  for(int i = 0; i < 2; i++) {
    float x1, x2, y1, y2;
    if (i == 1) {
      // flip horizontally so it looks like a mirror
      x1 = 0.0;
      x2 = 1.0;
      y1 = 1.0;
      y2 = 0.0;
    } else {
      x1 = 1.0;
      x2 = 0.0;
      y1 = 1.0;
      y2 = 0.0;
    }
    const uint8_t frame_indicies[] = {0, 1, 2, 0, 2, 3};
    const float frame_coords[4][4] = {
      {-1.0, -1.0, x2, y1}, //bl
      {-1.0,  1.0, x2, y2}, //tl
      { 1.0,  1.0, x1, y2}, //tr
      { 1.0, -1.0, x1, y1}, //br
    };

    glGenVertexArrays(1,&s->frame_vao[i]);
    glBindVertexArray(s->frame_vao[i]);
    glGenBuffers(1, &s->frame_vbo[i]);
    glBindBuffer(GL_ARRAY_BUFFER, s->frame_vbo[i]);
    glBufferData(GL_ARRAY_BUFFER, sizeof(frame_coords), frame_coords, GL_STATIC_DRAW);
    glEnableVertexAttribArray(s->frame_pos_loc);
    glVertexAttribPointer(s->frame_pos_loc, 2, GL_FLOAT, GL_FALSE,
                          sizeof(frame_coords[0]), (const void *)0);
    glEnableVertexAttribArray(s->frame_texcoord_loc);
    glVertexAttribPointer(s->frame_texcoord_loc, 2, GL_FLOAT, GL_FALSE,
                          sizeof(frame_coords[0]), (const void *)(sizeof(float) * 2));
    glGenBuffers(1, &s->frame_ibo[i]);
    glBindBuffer(GL_ELEMENT_ARRAY_BUFFER, s->frame_ibo[i]);
    glBufferData(GL_ELEMENT_ARRAY_BUFFER, sizeof(frame_indicies), frame_indicies, GL_STATIC_DRAW);
    glBindBuffer(GL_ARRAY_BUFFER,0);
    glBindVertexArray(0);
  }

  s->front_frame_mat = matmul(device_transform, full_to_wide_frame_transform);
  s->rear_frame_mat = matmul(device_transform, frame_transform);

  for(int i = 0;i < UI_BUF_COUNT; i++) {
    s->khr[i] = NULL;
    s->priv_hnds[i] = NULL;
    s->khr_front[i] = NULL;
    s->priv_hnds_front[i] = NULL;
  }
}<|MERGE_RESOLUTION|>--- conflicted
+++ resolved
@@ -76,38 +76,20 @@
   // glow
   float g_xo = sz/5;
   float g_yo = sz/10;
-<<<<<<< HEAD
-  if (x >= 0 && y >= 0.) {
-    nvgMoveTo(s->vg, x+(sz*1.35)+g_xo, y+sz+g_yo);
-    nvgLineTo(s->vg, x, y-g_xo);
-    nvgLineTo(s->vg, x-(sz*1.35)-g_xo, y+sz+g_yo);
-    nvgClosePath(s->vg);
-  }
-=======
   nvgBeginPath(s->vg);
   nvgMoveTo(s->vg, x+(sz*1.35)+g_xo, y+sz+g_yo);
   nvgLineTo(s->vg, x, y-g_xo);
   nvgLineTo(s->vg, x-(sz*1.35)-g_xo, y+sz+g_yo);
   nvgClosePath(s->vg);
->>>>>>> 4ef09f9d
   nvgFillColor(s->vg, glowColor);
   nvgFill(s->vg);
 
   // chevron
   nvgBeginPath(s->vg);
-<<<<<<< HEAD
-  if (x >= 0 && y >= 0.) {
-    nvgMoveTo(s->vg, x+(sz*1.25), y+sz);
-    nvgLineTo(s->vg, x, y);
-    nvgLineTo(s->vg, x-(sz*1.25), y+sz);
-    nvgClosePath(s->vg);
-  }
-=======
   nvgMoveTo(s->vg, x+(sz*1.25), y+sz);
   nvgLineTo(s->vg, x, y);
   nvgLineTo(s->vg, x-(sz*1.25), y+sz);
   nvgClosePath(s->vg);
->>>>>>> 4ef09f9d
   nvgFillColor(s->vg, fillColor);
   nvgFill(s->vg);
 }
@@ -137,14 +119,9 @@
     if (v_rel < 0) {
       fillAlpha += 255*(-1*(v_rel/speedBuff));
     }
-<<<<<<< HEAD
-    draw_chevron(s, d_rel, y_rel, 25,
-                 nvgRGBA(201, 34, 49, fillAlpha), COLOR_YELLOW);
-=======
     fillAlpha = (int)(fmin(fillAlpha, 255));
   }
   draw_chevron(s, d_rel, y_rel, 25, nvgRGBA(201, 34, 49, fillAlpha), COLOR_YELLOW);
->>>>>>> 4ef09f9d
 }
 
 static void ui_draw_lane_line(UIState *s, const model_path_vertices_data *pvd, NVGcolor color) {
@@ -460,64 +437,20 @@
 #endif
 
   // Draw Background
-<<<<<<< HEAD
-  nvgBeginPath(s->vg);
-  nvgRoundedRect(s->vg, viz_maxspeed_x, viz_maxspeed_y, viz_maxspeed_w, viz_maxspeed_h, 30);
-  if (is_set_over_limit) {
-    nvgFillColor(s->vg, nvgRGBA(218, 111, 37, 180));
-  } else {
-    nvgFillColor(s->vg, COLOR_BLACK_ALPHA(100));
-  }
-  nvgFill(s->vg);
-=======
   ui_draw_rect(s->vg, viz_maxspeed_x, viz_maxspeed_y, viz_maxspeed_w, viz_maxspeed_h,
                is_set_over_limit ? nvgRGBA(218, 111, 37, 180) : COLOR_BLACK_ALPHA(100), 30);
->>>>>>> 4ef09f9d
 
   // Draw Border
   NVGcolor color = COLOR_WHITE_ALPHA(100);
   if (is_set_over_limit) {
-<<<<<<< HEAD
-    nvgStrokeColor(s->vg, COLOR_OCHRE);
-  } else if (is_speedlim_valid && !s->is_ego_over_limit) {
-    nvgStrokeColor(s->vg, COLOR_WHITE);
-  } else if (is_speedlim_valid && s->is_ego_over_limit) {
-    nvgStrokeColor(s->vg, COLOR_WHITE_ALPHA(20));
-  } else {
-    nvgStrokeColor(s->vg, COLOR_WHITE_ALPHA(100));
-=======
     color = COLOR_OCHRE;
   } else if (is_speedlim_valid) {
     color = s->is_ego_over_limit ? COLOR_WHITE_ALPHA(20) : COLOR_WHITE;
->>>>>>> 4ef09f9d
   }
 
   ui_draw_rect(s->vg, viz_maxspeed_x, viz_maxspeed_y, viz_maxspeed_w, viz_maxspeed_h, color, 20, 10);
 
   nvgTextAlign(s->vg, NVG_ALIGN_CENTER | NVG_ALIGN_BASELINE);
-<<<<<<< HEAD
-  nvgFontFaceId(s->vg,  s->font_sans_regular);
-  nvgFontSize(s->vg, 26*2.5);
-  if (is_cruise_set) {
-    nvgFillColor(s->vg, COLOR_WHITE_ALPHA(200));
-  } else {
-    nvgFillColor(s->vg, COLOR_WHITE_ALPHA(100));
-  }
-  nvgText(s->vg, viz_maxspeed_x+(viz_maxspeed_xo/2)+(viz_maxspeed_w/2), 148, "MAX", NULL);
-
-  // Draw Speed Text
-  nvgFontFaceId(s->vg, s->font_sans_bold);
-  nvgFontSize(s->vg, 48*2.5);
-  if (is_cruise_set) {
-    snprintf(maxspeed_str, sizeof(maxspeed_str), "%d", maxspeed_calc);
-    nvgFillColor(s->vg, COLOR_WHITE);
-    nvgText(s->vg, viz_maxspeed_x+(viz_maxspeed_xo/2)+(viz_maxspeed_w/2), 242, maxspeed_str, NULL);
-  } else {
-    nvgFontFaceId(s->vg, s->font_sans_semibold);
-    nvgFontSize(s->vg, 42*2.5);
-    nvgFillColor(s->vg, COLOR_WHITE_ALPHA(100));
-    nvgText(s->vg, viz_maxspeed_x+(viz_maxspeed_xo/2)+(viz_maxspeed_w/2), 242, "N/A", NULL);
-=======
   const int text_x = viz_maxspeed_x + (viz_maxspeed_xo / 2) + (viz_maxspeed_w / 2);
   ui_draw_text(s->vg, text_x, 148, "MAX", 26 * 2.5, COLOR_WHITE_ALPHA(is_cruise_set ? 200 : 100), s->font_sans_regular);
 
@@ -526,7 +459,6 @@
     ui_draw_text(s->vg, text_x, 242, maxspeed_str, 48 * 2.5, COLOR_WHITE, s->font_sans_bold);
   } else {
     ui_draw_text(s->vg, text_x, 242, "N/A", 42 * 2.5, COLOR_WHITE_ALPHA(100), s->font_sans_semibold);
->>>>>>> 4ef09f9d
   }
 }
 
@@ -560,74 +492,30 @@
   if (is_speedlim_valid && s->is_ego_over_limit) {
     color = nvgRGBA(218, 111, 37, 180);
   } else if (is_speedlim_valid) {
-<<<<<<< HEAD
-    nvgFillColor(s->vg, COLOR_WHITE);
-  } else {
-    nvgFillColor(s->vg, COLOR_WHITE_ALPHA(100));
-=======
     color = COLOR_WHITE;
->>>>>>> 4ef09f9d
   }
   ui_draw_rect(s->vg, viz_speedlim_x, viz_speedlim_y, viz_speedlim_w, viz_speedlim_h, color, is_speedlim_valid ? 30 : 15);
 
   // Draw Border
   if (is_speedlim_valid) {
-<<<<<<< HEAD
-    nvgStrokeWidth(s->vg, 10);
-    nvgStroke(s->vg);
-    nvgBeginPath(s->vg);
-    nvgRoundedRect(s->vg, viz_speedlim_x, viz_speedlim_y, viz_speedlim_w, viz_speedlim_h, 20);
-    if (s->is_ego_over_limit) {
-      nvgStrokeColor(s->vg, COLOR_OCHRE);
-    } else if (is_speedlim_valid) {
-      nvgStrokeColor(s->vg, COLOR_WHITE);
-    }
-=======
     ui_draw_rect(s->vg, viz_speedlim_x, viz_speedlim_y, viz_speedlim_w, viz_speedlim_h,
                  s->is_ego_over_limit ? COLOR_OCHRE : COLOR_WHITE, 20, 10);
->>>>>>> 4ef09f9d
   }
   const float text_x = viz_speedlim_x + viz_speedlim_w / 2;
   const float text_y = viz_speedlim_y + (is_speedlim_valid ? 50 : 45);
   // Draw "Speed Limit" Text
   nvgTextAlign(s->vg, NVG_ALIGN_CENTER | NVG_ALIGN_BASELINE);
-<<<<<<< HEAD
-  nvgFontFaceId(s->vg, s->font_sans_semibold);
-  nvgFontSize(s->vg, 50);
-  nvgFillColor(s->vg, COLOR_BLACK);
-  if (is_speedlim_valid && s->is_ego_over_limit) {
-    nvgFillColor(s->vg, COLOR_WHITE);
-  }
-  nvgText(s->vg, viz_speedlim_x+viz_speedlim_w/2 + (is_speedlim_valid ? 6 : 0), viz_speedlim_y + (is_speedlim_valid ? 50 : 45), "SMART", NULL);
-  nvgText(s->vg, viz_speedlim_x+viz_speedlim_w/2 + (is_speedlim_valid ? 6 : 0), viz_speedlim_y + (is_speedlim_valid ? 90 : 85), "SPEED", NULL);
-
-  // Draw Speed Text
-  nvgFontFaceId(s->vg, s->font_sans_bold);
-  nvgFontSize(s->vg, 48*2.5);
-  if (s->is_ego_over_limit) {
-    nvgFillColor(s->vg, COLOR_WHITE);
-  } else {
-    nvgFillColor(s->vg, COLOR_BLACK);
-  }
-=======
   color = is_speedlim_valid && s->is_ego_over_limit ? COLOR_WHITE : COLOR_BLACK;
   ui_draw_text(s->vg, text_x + (is_speedlim_valid ? 6 : 0), text_y, "SMART", 50, color, s->font_sans_semibold);
   ui_draw_text(s->vg, text_x + (is_speedlim_valid ? 6 : 0), text_y + 40, "SPEED", 50, color, s->font_sans_semibold);
 
   // Draw Speed Text
   color = s->is_ego_over_limit ? COLOR_WHITE : COLOR_BLACK;
->>>>>>> 4ef09f9d
   if (is_speedlim_valid) {
     snprintf(speedlim_str, sizeof(speedlim_str), "%d", speedlim_calc);
     ui_draw_text(s->vg, text_x, viz_speedlim_y + (is_speedlim_valid ? 170 : 165), speedlim_str, 48*2.5, color, s->font_sans_bold);
   } else {
-<<<<<<< HEAD
-    nvgFontFaceId(s->vg, s->font_sans_semibold);
-    nvgFontSize(s->vg, 42*2.5);
-    nvgText(s->vg, viz_speedlim_x+viz_speedlim_w/2, viz_speedlim_y + (is_speedlim_valid ? 170 : 165), "N/A", NULL);
-=======
     ui_draw_text(s->vg, text_x, viz_speedlim_y + (is_speedlim_valid ? 170 : 165), "N/A", 42*2.5, color, s->font_sans_semibold);
->>>>>>> 4ef09f9d
   }
 }
 
@@ -645,31 +533,9 @@
   nvgRect(s->vg, viz_speed_x, box_y, viz_speed_w, header_h);
   nvgTextAlign(s->vg, NVG_ALIGN_CENTER | NVG_ALIGN_BASELINE);
 
-<<<<<<< HEAD
-  if (s->is_metric) {
-    snprintf(speed_str, sizeof(speed_str), "%d", (int)(speed * 3.6 + 0.5));
-  } else {
-    snprintf(speed_str, sizeof(speed_str), "%d", (int)(speed * 2.2369363 + 0.5));
-  }
-  nvgFontFaceId(s->vg, s->font_sans_bold);
-  nvgFontSize(s->vg, 96*2.5);
-  nvgFillColor(s->vg, COLOR_WHITE);
-  nvgText(s->vg, viz_speed_x+viz_speed_w/2, 240, speed_str, NULL);
-
-  nvgFontFaceId(s->vg,  s->font_sans_regular);
-  nvgFontSize(s->vg, 36*2.5);
-  nvgFillColor(s->vg, COLOR_WHITE_ALPHA(200));
-
-  if (s->is_metric) {
-    nvgText(s->vg, viz_speed_x+viz_speed_w/2, 320, "kph", NULL);
-  } else {
-    nvgText(s->vg, viz_speed_x+viz_speed_w/2, 320, "mph", NULL);
-  }
-=======
   snprintf(speed_str, sizeof(speed_str), "%d", (int)speed);
   ui_draw_text(s->vg, viz_speed_x + viz_speed_w / 2, 240, speed_str, 96*2.5, COLOR_WHITE, s->font_sans_bold);
   ui_draw_text(s->vg, viz_speed_x + viz_speed_w / 2, 320, s->is_metric?"kph":"mph", 36*2.5, COLOR_WHITE_ALPHA(200), s->font_sans_regular);
->>>>>>> 4ef09f9d
 }
 
 static void ui_draw_vision_event(UIState *s) {
@@ -685,29 +551,6 @@
     const int bg_wheel_size = 96;
     const int bg_wheel_x = viz_event_x + (viz_event_w-bg_wheel_size);
     const int bg_wheel_y = viz_event_y + (bg_wheel_size/2);
-<<<<<<< HEAD
-    const int img_wheel_size = bg_wheel_size*1.5;
-    const int img_wheel_x = bg_wheel_x-(img_wheel_size/2);
-    const int img_wheel_y = bg_wheel_y-25;
-    float img_wheel_alpha = 0.1f;
-    bool is_engaged = (s->status == STATUS_ENGAGED);
-    bool is_warning = (s->status == STATUS_WARNING);
-    bool is_engageable = scene->engageable;
-    if (is_engaged || is_warning || is_engageable) {
-      nvgBeginPath(s->vg);
-      nvgCircle(s->vg, bg_wheel_x, (bg_wheel_y + (bdr_s*1.5)), bg_wheel_size);
-      if (is_engaged) {
-        nvgFillColor(s->vg, nvgRGBA(23, 134, 68, 255));
-      } else if (is_warning) {
-        nvgFillColor(s->vg, COLOR_OCHRE);
-      } else if (is_engageable) {
-        nvgFillColor(s->vg, nvgRGBA(23, 51, 73, 255));
-      }
-      nvgFill(s->vg);
-      img_wheel_alpha = 1.0f;
-    }
-    ui_draw_image(s->vg, img_wheel_x, img_wheel_y, img_wheel_size, img_wheel_size, s->img_wheel, img_wheel_alpha);
-=======
     NVGcolor color = COLOR_BLACK_ALPHA(0);
     if (s->status == STATUS_ENGAGED) {
       color = nvgRGBA(23, 134, 68, 255);
@@ -717,7 +560,6 @@
       color = nvgRGBA(23, 51, 73, 255);
     }
     ui_draw_circle_image(s->vg, bg_wheel_x, bg_wheel_y, bg_wheel_size, s->img_wheel, color, 1.0f, bg_wheel_y - 25);
->>>>>>> 4ef09f9d
   }
 }
 
@@ -725,45 +567,14 @@
   const int map_size = 96;
   const int map_x = (s->scene.ui_viz_rx + (map_size * 3) + (bdr_s * 3));
   const int map_y = (footer_y + ((footer_h - map_size) / 2));
-<<<<<<< HEAD
-  const int map_img_size = (map_size * 1.5);
-  const int map_img_x = (map_x - (map_img_size / 2));
-  const int map_img_y = (map_y - (map_size / 4));
-
-  bool map_valid = s->scene.map_valid;
-  float map_img_alpha = map_valid ? 1.0f : 0.15f;
-  float map_bg_alpha = map_valid ? 0.3f : 0.1f;
-  NVGcolor map_bg = nvgRGBA(0, 0, 0, (255 * map_bg_alpha));
-
-  nvgBeginPath(s->vg);
-  nvgCircle(s->vg, map_x, (map_y + (bdr_s * 1.5)), map_size);
-  nvgFillColor(s->vg, map_bg);
-  nvgFill(s->vg);
-
-  ui_draw_image(s->vg, map_img_x, map_img_y, map_img_size, map_img_size, s->img_map, map_img_alpha);
-=======
   ui_draw_circle_image(s->vg, map_x, map_y, map_size, s->img_map, s->scene.map_valid);
->>>>>>> 4ef09f9d
 }
 
 static void ui_draw_vision_face(UIState *s) {
   const int face_size = 96;
   const int face_x = (s->scene.ui_viz_rx + face_size + (bdr_s * 2));
   const int face_y = (footer_y + ((footer_h - face_size) / 2));
-<<<<<<< HEAD
-  const int face_img_size = (face_size * 1.5);
-  const int face_img_x = (face_x - (face_img_size / 2));
-  const int face_img_y = (face_y - (face_size / 4));
-  float face_img_alpha = scene->monitoring_active ? 1.0f : 0.15f;
-  float face_bg_alpha = scene->monitoring_active ? 0.3f : 0.1f;
-  NVGcolor face_bg = nvgRGBA(0, 0, 0, (255 * face_bg_alpha));
-
-  nvgBeginPath(s->vg);
-  nvgCircle(s->vg, face_x, (face_y + (bdr_s * 1.5)), face_size);
-  nvgFillColor(s->vg, face_bg);
-  nvgFill(s->vg);
-
-  ui_draw_image(s->vg, face_img_x, face_img_y, face_img_size, face_img_size, s->img_face, face_img_alpha);
+  ui_draw_circle_image(s->vg, face_x, face_y, face_size, s->img_face, s->scene.monitoring_active);
 }
 
 static void ui_draw_driver_view(UIState *s) {
@@ -776,38 +587,23 @@
 
   // blackout
   if (!scene->is_rhd) {
-    nvgBeginPath(s->vg);
     NVGpaint gradient = nvgLinearGradient(s->vg, valid_frame_x + valid_frame_w,
                           box_y,
                           valid_frame_x + box_h / 2, box_y,
                           nvgRGBAf(0,0,0,1), nvgRGBAf(0,0,0,0));
-    nvgFillPaint(s->vg, gradient);
-    nvgRect(s->vg, valid_frame_x + box_h / 2, box_y, valid_frame_w - box_h / 2, box_h);
-    nvgFill(s->vg);
-  } else {
-    nvgBeginPath(s->vg);
+    ui_draw_rect(s->vg, valid_frame_x + box_h / 2, box_y, valid_frame_w - box_h / 2, box_h, gradient);
+  } else {
     NVGpaint gradient = nvgLinearGradient(s->vg, valid_frame_x,
                           box_y,
                           valid_frame_w - box_h / 2, box_y,
                           nvgRGBAf(0,0,0,1), nvgRGBAf(0,0,0,0));
-    nvgFillPaint(s->vg, gradient);
-    nvgRect(s->vg, valid_frame_x, box_y, valid_frame_w - box_h / 2, box_h);
-    nvgFill(s->vg);
-  }
-  nvgBeginPath(s->vg);
-  nvgRect(s->vg, scene->is_rhd ? valid_frame_x:valid_frame_x + box_h / 2, box_y, valid_frame_w - box_h / 2, box_h);
-  nvgFillColor(s->vg, COLOR_BLACK_ALPHA(144));
-  nvgFill(s->vg);
+    ui_draw_rect(s->vg, valid_frame_x, box_y, valid_frame_w - box_h / 2, box_h, gradient);
+  }
+  ui_draw_rect(s->vg, scene->is_rhd ? valid_frame_x : valid_frame_x + box_h / 2, box_y, valid_frame_w - box_h / 2, box_h, COLOR_BLACK_ALPHA(144));
 
   // borders
-  nvgBeginPath(s->vg);
-  nvgRect(s->vg, frame_x, box_y, valid_frame_x - frame_x, box_h);
-  nvgFillColor(s->vg, nvgRGBA(23,51,73,255));
-  nvgFill(s->vg);
-  nvgBeginPath(s->vg);
-  nvgRect(s->vg, valid_frame_x + valid_frame_w, box_y, frame_w - valid_frame_w - (valid_frame_x - frame_x), box_h);
-  nvgFillColor(s->vg, nvgRGBA(23,51,73,255));
-  nvgFill(s->vg);
+  ui_draw_rect(s->vg, frame_x, box_y, valid_frame_x - frame_x, box_h, nvgRGBA(23, 51, 73, 255));
+  ui_draw_rect(s->vg, valid_frame_x + valid_frame_w, box_y, frame_w - valid_frame_w - (valid_frame_x - frame_x), box_h, nvgRGBA(23, 51, 73, 255));
 
   // draw face box
   if (scene->face_prob > 0.4) {
@@ -819,77 +615,6 @@
       fbox_x = valid_frame_x + valid_frame_w - box_h / 2 + (scene->face_x + 0.5) * (box_h / 2) - 0.5 * 0.6 * box_h / 2;
     }
     if (abs(scene->face_x) <= 0.35 && abs(scene->face_y) <= 0.4) {
-      nvgBeginPath(s->vg);
-      nvgRoundedRect(s->vg, fbox_x, fbox_y, 0.6 * box_h / 2, 0.6 * box_h / 2, 35);
-      nvgStrokeColor(s->vg, nvgRGBAf(1.0, 1.0, 1.0, 0.8 - ((abs(scene->face_x) > abs(scene->face_y) ? abs(scene->face_x):abs(scene->face_y))) * 0.6 / 0.375));
-      nvgStrokeWidth(s->vg, 10);
-      nvgStroke(s->vg);
-    } else {
-      nvgBeginPath(s->vg);
-      nvgRoundedRect(s->vg, fbox_x, fbox_y, 0.6 * box_h / 2, 0.6 * box_h / 2, 35);
-      nvgStrokeColor(s->vg, nvgRGBAf(1.0, 1.0, 1.0, 0.2));
-      nvgStrokeWidth(s->vg, 10);
-      nvgStroke(s->vg);
-    }
-  } else {
-    ;
-  }
-
-  // draw face icon
-  const int face_size = 85;
-  const int face_x = (valid_frame_x + face_size + (bdr_s * 2)) + (scene->is_rhd ? valid_frame_w - box_h / 2:0);
-  const int face_y = (box_y + box_h - face_size - bdr_s - (bdr_s * 1.5));
-  const int face_img_size = (face_size * 1.5);
-  const int face_img_x = (face_x - (face_img_size / 2));
-  const int face_img_y = (face_y - (face_size / 4));
-  float face_img_alpha = scene->face_prob > 0.4 ? 1.0f : 0.15f;
-  float face_bg_alpha = scene->face_prob > 0.4 ? 0.3f : 0.1f;
-  NVGcolor face_bg = nvgRGBA(0, 0, 0, (255 * face_bg_alpha));
-  NVGpaint face_img = nvgImagePattern(s->vg, face_img_x, face_img_y,
-    face_img_size, face_img_size, 0, s->img_face, face_img_alpha);
-=======
-  ui_draw_circle_image(s->vg, face_x, face_y, face_size, s->img_face, s->scene.monitoring_active);
-}
->>>>>>> 4ef09f9d
-
-static void ui_draw_driver_view(UIState *s) {
-  const UIScene *scene = &s->scene;
-  s->scene.uilayout_sidebarcollapsed = true;
-  const int frame_x = scene->ui_viz_rx;
-  const int frame_w = scene->ui_viz_rw;
-  const int valid_frame_w = 4 * box_h / 3;
-  const int valid_frame_x = frame_x + (frame_w - valid_frame_w) / 2 + ff_xoffset;
-
-  // blackout
-  if (!scene->is_rhd) {
-    NVGpaint gradient = nvgLinearGradient(s->vg, valid_frame_x + valid_frame_w,
-                          box_y,
-                          valid_frame_x + box_h / 2, box_y,
-                          nvgRGBAf(0,0,0,1), nvgRGBAf(0,0,0,0));
-    ui_draw_rect(s->vg, valid_frame_x + box_h / 2, box_y, valid_frame_w - box_h / 2, box_h, gradient);
-  } else {
-    NVGpaint gradient = nvgLinearGradient(s->vg, valid_frame_x,
-                          box_y,
-                          valid_frame_w - box_h / 2, box_y,
-                          nvgRGBAf(0,0,0,1), nvgRGBAf(0,0,0,0));
-    ui_draw_rect(s->vg, valid_frame_x, box_y, valid_frame_w - box_h / 2, box_h, gradient);
-  }
-  ui_draw_rect(s->vg, scene->is_rhd ? valid_frame_x : valid_frame_x + box_h / 2, box_y, valid_frame_w - box_h / 2, box_h, COLOR_BLACK_ALPHA(144));
-
-  // borders
-  ui_draw_rect(s->vg, frame_x, box_y, valid_frame_x - frame_x, box_h, nvgRGBA(23, 51, 73, 255));
-  ui_draw_rect(s->vg, valid_frame_x + valid_frame_w, box_y, frame_w - valid_frame_w - (valid_frame_x - frame_x), box_h, nvgRGBA(23, 51, 73, 255));
-
-  // draw face box
-  if (scene->face_prob > 0.4) {
-    int fbox_x;
-    int fbox_y = box_y + (scene->face_y + 0.5) * box_h - 0.5 * 0.6 * box_h / 2;;
-    if (!scene->is_rhd) {
-      fbox_x = valid_frame_x + (1 - (scene->face_x + 0.5)) * (box_h / 2) - 0.5 * 0.6 * box_h / 2;
-    } else {
-      fbox_x = valid_frame_x + valid_frame_w - box_h / 2 + (scene->face_x + 0.5) * (box_h / 2) - 0.5 * 0.6 * box_h / 2;
-    }
-    if (abs(scene->face_x) <= 0.35 && abs(scene->face_y) <= 0.4) {
       ui_draw_rect(s->vg, fbox_x, fbox_y, 0.6 * box_h / 2, 0.6 * box_h / 2,
                    nvgRGBAf(1.0, 1.0, 1.0, 0.8 - ((abs(scene->face_x) > abs(scene->face_y) ? abs(scene->face_x) : abs(scene->face_y))) * 0.6 / 0.375),
                    35, 10);
@@ -900,19 +625,11 @@
     ;
   }
 
-<<<<<<< HEAD
-  nvgBeginPath(s->vg);
-  nvgRect(s->vg, face_img_x, face_img_y, face_img_size, face_img_size);
-  nvgFillPaint(s->vg, face_img);
-  nvgFill(s->vg);
-
-=======
   // draw face icon
   const int face_size = 85;
   const int face_x = (valid_frame_x + face_size + (bdr_s * 2)) + (scene->is_rhd ? valid_frame_w - box_h / 2:0);
   const int face_y = (box_y + box_h - face_size - bdr_s - (bdr_s * 1.5));
   ui_draw_circle_image(s->vg, face_x, face_y, face_size, s->img_face, scene->face_prob > 0.4);
->>>>>>> 4ef09f9d
 }
 
 static void ui_draw_vision_header(UIState *s) {
@@ -955,11 +672,6 @@
       {cereal::ControlsState::AlertSize::FULL, vwp_h}};
 
   const UIScene *scene = &s->scene;
-<<<<<<< HEAD
-  int ui_viz_rx = scene->ui_viz_rx;
-  int ui_viz_rw = scene->ui_viz_rw;
-=======
->>>>>>> 4ef09f9d
   const bool hasSidebar = !scene->uilayout_sidebarcollapsed;
   const bool mapEnabled = scene->uilayout_mapenabled;
   bool longAlert1 = strlen(va_text1) > 15;
@@ -981,27 +693,12 @@
   nvgFillColor(s->vg, COLOR_WHITE);
   nvgTextAlign(s->vg, NVG_ALIGN_CENTER | NVG_ALIGN_BASELINE);
 
-<<<<<<< HEAD
-  if (va_size == ALERTSIZE_SMALL) {
-    nvgFontFaceId(s->vg, s->font_sans_semibold);
-    nvgFontSize(s->vg, 40*2.5);
-    nvgText(s->vg, alr_x+alr_w/2, alr_y+alr_h/2+15, va_text1, NULL);
-  } else if (va_size== ALERTSIZE_MID) {
-    nvgFontFaceId(s->vg, s->font_sans_bold);
-    nvgFontSize(s->vg, 48*2.5);
-    nvgText(s->vg, alr_x+alr_w/2, alr_y+alr_h/2-45, va_text1, NULL);
-    nvgFontFaceId(s->vg,  s->font_sans_regular);
-    nvgFontSize(s->vg, 36*2.5);
-    nvgText(s->vg, alr_x+alr_w/2, alr_y+alr_h/2+75, va_text2, NULL);
-  } else if (va_size== ALERTSIZE_FULL) {
-=======
   if (va_size == cereal::ControlsState::AlertSize::SMALL) {
     ui_draw_text(s->vg, alr_x+alr_w/2, alr_y+alr_h/2+15, va_text1, 40*2.5, COLOR_WHITE, s->font_sans_semibold);
   } else if (va_size == cereal::ControlsState::AlertSize::MID) {
     ui_draw_text(s->vg, alr_x+alr_w/2, alr_y+alr_h/2-45, va_text1, 48*2.5, COLOR_WHITE, s->font_sans_bold);
     ui_draw_text(s->vg, alr_x+alr_w/2, alr_y+alr_h/2+75, va_text2, 36*2.5, COLOR_WHITE, s->font_sans_regular);
   } else if (va_size == cereal::ControlsState::AlertSize::FULL) {
->>>>>>> 4ef09f9d
     nvgFontSize(s->vg, (longAlert1?72:96)*2.5);
     nvgFontFaceId(s->vg, s->font_sans_bold);
     nvgTextAlign(s->vg, NVG_ALIGN_CENTER | NVG_ALIGN_MIDDLE);
@@ -1015,12 +712,6 @@
 
 static void ui_draw_vision(UIState *s) {
   const UIScene *scene = &s->scene;
-<<<<<<< HEAD
-  int ui_viz_rx = scene->ui_viz_rx;
-  int ui_viz_rw = scene->ui_viz_rw;
-  int ui_viz_ro = scene->ui_viz_ro;
-=======
->>>>>>> 4ef09f9d
 
   // Draw video frames
   glEnable(GL_SCISSOR_TEST);
@@ -1075,29 +766,6 @@
   glDisable(GL_BLEND);
 }
 
-<<<<<<< HEAD
-static void ui_draw_background(UIState *s) {
-  int bg_status = s->status;
-  assert(bg_status < ARRAYSIZE(bg_colors));
-  const uint8_t *color = bg_colors[bg_status];
-
-  glClearColor(color[0]/256.0, color[1]/256.0, color[2]/256.0, 1.0);
-  glClear(GL_STENCIL_BUFFER_BIT | GL_COLOR_BUFFER_BIT);
-}
-
-void ui_draw(UIState *s) {
-  ui_draw_background(s);
-  if (s->started && s->active_app == cereal_UiLayoutState_App_none && s->status != STATUS_STOPPED) {
-    ui_draw_sidebar(s);
-
-    if (s->vision_seen){
-      ui_draw_vision(s);
-    }
-  } else {
-    if (!s->scene.uilayout_sidebarcollapsed) {
-      ui_draw_sidebar(s);
-    }
-=======
 void ui_draw_image(NVGcontext *vg, float x, float y, float w, float h, int image, float alpha){
   nvgBeginPath(vg);
   NVGpaint imgPaint = nvgImagePattern(vg, x, y, w, h, 0, image, alpha);
@@ -1116,7 +784,6 @@
   } else {
     nvgFillColor(vg, color);
     nvgFill(vg);
->>>>>>> 4ef09f9d
   }
 }
 
@@ -1124,14 +791,6 @@
   nvgBeginPath(vg);
   r > 0? nvgRoundedRect(vg, x, y, w, h, r) : nvgRect(vg, x, y, w, h);
   nvgFillPaint(vg, paint);
-  nvgFill(vg);
-}
-
-void ui_draw_image(NVGcontext *vg, float x, float y, float w, float h, int image, float alpha){
-  nvgBeginPath(vg);
-  NVGpaint imgPaint = nvgImagePattern(vg, x, y, w, h, 0, image, alpha);
-  nvgRect(vg, x, y, w, h);
-  nvgFillPaint(vg, imgPaint);
   nvgFill(vg);
 }
 
