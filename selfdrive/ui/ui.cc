#include "ui.hpp"
#include <stdio.h>
#include <stdlib.h>
#include <stdbool.h>
#include <unistd.h>
#include <assert.h>
#include <sys/mman.h>
#include <sys/resource.h>
#include <capnp/serialize.h>
#include <czmq.h>
#include "common/util.h"
#include "common/timing.h"
#include "common/swaglog.h"
#include "common/touch.h"
#include "common/visionimg.h"
#include "common/params.h"

static int last_brightness = -1;
static void set_brightness(UIState *s, int brightness) {
  if (last_brightness != brightness && (s->awake || brightness == 0)) {
    FILE *f = fopen("/sys/class/leds/lcd-backlight/brightness", "wb");
    if (f != NULL) {
      fprintf(f, "%d", brightness);
      fclose(f);
      last_brightness = brightness;
    }
  }
}

int event_processing_enabled = -1;
static void enable_event_processing(bool yes) {
  if (event_processing_enabled != 1 && yes) {
    system("service call window 18 i32 1");  // enable event processing
    event_processing_enabled = 1;
  } else if (event_processing_enabled != 0 && !yes) {
    system("service call window 18 i32 0");  // disable event processing
    event_processing_enabled = 0;
  }
}

static void set_awake(UIState *s, bool awake) {
#ifdef QCOM
  if (awake) {
    // 30 second timeout at 30 fps
    s->awake_timeout = 30*30;
  }
  if (s->awake != awake) {
    s->awake = awake;

    // TODO: replace command_awake and command_sleep with direct calls to android
    if (awake) {
      LOGW("awake normal");
      framebuffer_set_power(s->fb, HWC_POWER_MODE_NORMAL);
      enable_event_processing(true);
    } else {
      LOGW("awake off");
      set_brightness(s, 0);
      framebuffer_set_power(s->fb, HWC_POWER_MODE_OFF);
      enable_event_processing(false);
    }
  }
#else
  // computer UI doesn't sleep
  s->awake = true;
#endif
}

static void update_offroad_layout_state(UIState *s) {
<<<<<<< HEAD
  struct capn rc;
  capn_init_malloc(&rc);
  struct capn_segment *cs = capn_root(&rc).seg;

  cereal_UiLayoutState_ptr layoutp = cereal_new_UiLayoutState(cs);
  struct cereal_UiLayoutState layoutd = {
    .activeApp = (cereal_UiLayoutState_App)s->active_app,
    .sidebarCollapsed = s->scene.uilayout_sidebarcollapsed,
  };
  cereal_write_UiLayoutState(&layoutd, layoutp);
  LOGD("setting active app to %d with sidebar %d", layoutd.activeApp, layoutd.sidebarCollapsed);

  cereal_Event_ptr eventp = cereal_new_Event(cs);
  struct cereal_Event event = {
    .logMonoTime = nanos_since_boot(),
    .which = cereal_Event_uiLayoutState,
    .uiLayoutState = layoutp,
  };
  cereal_write_Event(&event, eventp);
  capn_setp(capn_root(&rc), 0, eventp.p);
  uint8_t buf[4096];
  ssize_t rs = capn_write_mem(&rc, buf, sizeof(buf), 0);
  s->offroad_sock->send((char*)buf, rs);
  capn_free(&rc);
=======
  capnp::MallocMessageBuilder msg;
  auto event = msg.initRoot<cereal::Event>();
  event.setLogMonoTime(nanos_since_boot());
  auto layout = event.initUiLayoutState();
  layout.setActiveApp(s->active_app);
  layout.setSidebarCollapsed(s->scene.uilayout_sidebarcollapsed);
  auto words = capnp::messageToFlatArray(msg);
  auto bytes = words.asBytes();
  s->offroad_sock->send((char*)bytes.begin(), bytes.size());
  LOGD("setting active app to %d with sidebar %d", (int)s->active_app, s->scene.uilayout_sidebarcollapsed);
>>>>>>> 4ef09f9d
}

static void navigate_to_settings(UIState *s) {
#ifdef QCOM
<<<<<<< HEAD
  s->active_app = cereal_UiLayoutState_App_settings;
=======
  s->active_app = cereal::UiLayoutState::App::SETTINGS;
>>>>>>> 4ef09f9d
  update_offroad_layout_state(s);
#else
  // computer UI doesn't have offroad settings
#endif
}

static void navigate_to_home(UIState *s) {
#ifdef QCOM
  if (s->started) {
<<<<<<< HEAD
    s->active_app = cereal_UiLayoutState_App_none;
  } else {
    s->active_app = cereal_UiLayoutState_App_home;
=======
    s->active_app = cereal::UiLayoutState::App::NONE;
  } else {
    s->active_app = cereal::UiLayoutState::App::HOME;
>>>>>>> 4ef09f9d
  }
  update_offroad_layout_state(s);
#else
  // computer UI doesn't have offroad home
#endif
}

static void handle_sidebar_touch(UIState *s, int touch_x, int touch_y) {
  if (!s->scene.uilayout_sidebarcollapsed && touch_x <= sbr_w) {
    if (touch_x >= settings_btn_x && touch_x < (settings_btn_x + settings_btn_w)
      && touch_y >= settings_btn_y && touch_y < (settings_btn_y + settings_btn_h)) {
      navigate_to_settings(s);
    }
    if (touch_x >= home_btn_x && touch_x < (home_btn_x + home_btn_w)
      && touch_y >= home_btn_y && touch_y < (home_btn_y + home_btn_h)) {
      navigate_to_home(s);
      if (s->started) {
        s->scene.uilayout_sidebarcollapsed = true;
        update_offroad_layout_state(s);
      }
    }
  }
}

static void handle_driver_view_touch(UIState *s, int touch_x, int touch_y) {
<<<<<<< HEAD
  int err = write_db_value(NULL, "IsDriverViewEnabled", "0", 1);
=======
  int err = write_db_value("IsDriverViewEnabled", "0", 1);
>>>>>>> 4ef09f9d
}

static void handle_vision_touch(UIState *s, int touch_x, int touch_y) {
  if (s->started && (touch_x >= s->scene.ui_viz_rx - bdr_s)
<<<<<<< HEAD
    && (s->active_app != cereal_UiLayoutState_App_settings)) {
=======
    && (s->active_app != cereal::UiLayoutState::App::SETTINGS)) {
>>>>>>> 4ef09f9d
    if (!s->scene.frontview) {
      s->scene.uilayout_sidebarcollapsed = !s->scene.uilayout_sidebarcollapsed;
    } else {
      handle_driver_view_touch(s, touch_x, touch_y);
    }
    update_offroad_layout_state(s);
  }
}

volatile sig_atomic_t do_exit = 0;
static void set_do_exit(int sig) {
  do_exit = 1;
}

static void read_param_bool(bool* param, const char* param_name, bool persistent_param = false) {
  char *s;
  const int result = read_db_value(param_name, &s, NULL, persistent_param);
  if (result == 0) {
    *param = s[0] == '1';
    free(s);
  }
}

static int read_param_float(float* param, const char* param_name, bool persistent_param = false) {
  char *s;
  const int result = read_db_value(param_name, &s, NULL, persistent_param);
  if (result == 0) {
    *param = strtod(s, NULL);
    free(s);
  }
  return result;
}

static int read_param_uint64(uint64_t* dest, const char* param_name, bool persistent_param = false) {
  char *s;
  const int result = read_db_value(param_name, &s, NULL, persistent_param);
  if (result == 0) {
    *dest = strtoull(s, NULL, 0);
    free(s);
  }
  return result;
}

static void read_param_bool_timeout(bool* param, const char* param_name, int* timeout, bool persistent_param = false) {
  if (*timeout > 0){
    (*timeout)--;
  } else {
    read_param_bool(param, param_name, persistent_param);
    *timeout = 2 * UI_FREQ; // 0.5Hz
  }
}

<<<<<<< HEAD
static int read_param_uint64(uint64_t* dest, const char* param_name) {
  char *s;
  const int result = read_db_value(NULL, param_name, &s, NULL);
  if (result == 0) {
    *dest = strtoull(s, NULL, 0);
    free(s);
  }
  return result;
}

static void read_param_bool_timeout(bool* param, const char* param_name, int* timeout) {
=======
static void read_param_float_timeout(float* param, const char* param_name, int* timeout, bool persistent_param = false) {
>>>>>>> 4ef09f9d
  if (*timeout > 0){
    (*timeout)--;
  } else {
    read_param_float(param, param_name, persistent_param);
    *timeout = 2 * UI_FREQ; // 0.5Hz
  }
}

static int read_param_uint64_timeout(uint64_t* dest, const char* param_name, int* timeout, bool persistent_param = false) {
  if (*timeout > 0){
    (*timeout)--;
    return 0;
  } else {
    return read_param_uint64(dest, param_name, persistent_param);
    *timeout = 2 * UI_FREQ; // 0.5Hz
  }
}

<<<<<<< HEAD
static int read_param_uint64_timeout(uint64_t* dest, const char* param_name, int* timeout) {
  if (*timeout > 0){
    (*timeout)--;
    return 0;
  } else {
    return read_param_uint64(dest, param_name);
    *timeout = 2 * UI_FREQ; // 0.5Hz
  }
=======
static int write_param_float(float param, const char* param_name, bool persistent_param = false) {
  char s[16];
  int size = snprintf(s, sizeof(s), "%f", param);
  return write_db_value(param_name, s, MIN(size, sizeof(s)), persistent_param);
>>>>>>> 4ef09f9d
}

static void update_offroad_layout_timeout(UIState *s, int* timeout) {
  if (*timeout > 0) {
    (*timeout)--;
  } else {
    update_offroad_layout_state(s);
    *timeout = 2 * UI_FREQ;
  }
}

static void ui_init(UIState *s) {
  memset(s, 0, sizeof(UIState));

  pthread_mutex_init(&s->lock, NULL);

  s->ctx = Context::create();
  s->model_sock = SubSocket::create(s->ctx, "model");
  s->controlsstate_sock = SubSocket::create(s->ctx, "controlsState");
  s->uilayout_sock = SubSocket::create(s->ctx, "uiLayoutState");
  s->livecalibration_sock = SubSocket::create(s->ctx, "liveCalibration");
  s->radarstate_sock = SubSocket::create(s->ctx, "radarState");
  s->thermal_sock = SubSocket::create(s->ctx, "thermal");
  s->health_sock = SubSocket::create(s->ctx, "health");
  s->ubloxgnss_sock = SubSocket::create(s->ctx, "ubloxGnss");
  s->driverstate_sock = SubSocket::create(s->ctx, "driverState");
  s->dmonitoring_sock = SubSocket::create(s->ctx, "dMonitoringState");
  s->offroad_sock = PubSocket::create(s->ctx, "offroadLayout");

  assert(s->model_sock != NULL);
  assert(s->controlsstate_sock != NULL);
  assert(s->uilayout_sock != NULL);
  assert(s->livecalibration_sock != NULL);
  assert(s->radarstate_sock != NULL);
  assert(s->thermal_sock != NULL);
  assert(s->health_sock != NULL);
  assert(s->ubloxgnss_sock != NULL);
  assert(s->driverstate_sock != NULL);
  assert(s->dmonitoring_sock != NULL);
  assert(s->offroad_sock != NULL);

  s->poller = Poller::create({
                              s->model_sock,
                              s->controlsstate_sock,
                              s->uilayout_sock,
                              s->livecalibration_sock,
                              s->radarstate_sock,
                              s->thermal_sock,
                              s->health_sock,
                              s->ubloxgnss_sock,
                              s->driverstate_sock,
                              s->dmonitoring_sock
                             });

#ifdef SHOW_SPEEDLIMIT
  s->map_data_sock = SubSocket::create(s->ctx, "liveMapData");
  assert(s->map_data_sock != NULL);
  s->poller->registerSocket(s->map_data_sock);
#endif

  s->ipc_fd = -1;

  // init display
  s->fb = framebuffer_init("ui", 0, true, &s->fb_w, &s->fb_h);
  assert(s->fb);

  set_awake(s, true);

  s->model_changed = false;
  s->livempc_or_radarstate_changed = false;

  ui_nvg_init(s);
}

static void ui_init_vision(UIState *s, const VisionStreamBufs back_bufs,
                           int num_back_fds, const int *back_fds,
                           const VisionStreamBufs front_bufs, int num_front_fds,
                           const int *front_fds) {
  const VisionUIInfo ui_info = back_bufs.buf_info.ui_info;

  assert(num_back_fds == UI_BUF_COUNT);
  assert(num_front_fds == UI_BUF_COUNT);

  vipc_bufs_load(s->bufs, &back_bufs, num_back_fds, back_fds);
  vipc_bufs_load(s->front_bufs, &front_bufs, num_front_fds, front_fds);

  s->cur_vision_idx = -1;
  s->cur_vision_front_idx = -1;

  s->scene = (UIScene){
      .frontview = getenv("FRONTVIEW") != NULL,
      .fullview = getenv("FULLVIEW") != NULL,
      .transformed_width = ui_info.transformed_width,
      .transformed_height = ui_info.transformed_height,
      .front_box_x = ui_info.front_box_x,
      .front_box_y = ui_info.front_box_y,
      .front_box_width = ui_info.front_box_width,
      .front_box_height = ui_info.front_box_height,
      .world_objects_visible = false,  // Invisible until we receive a calibration message.
      .gps_planner_active = false,
  };

  s->rgb_width = back_bufs.width;
  s->rgb_height = back_bufs.height;
  s->rgb_stride = back_bufs.stride;
  s->rgb_buf_len = back_bufs.buf_len;

  s->rgb_front_width = front_bufs.width;
  s->rgb_front_height = front_bufs.height;
  s->rgb_front_stride = front_bufs.stride;
  s->rgb_front_buf_len = front_bufs.buf_len;

  s->rgb_transform = (mat4){{
    2.0f/s->rgb_width, 0.0f, 0.0f, -1.0f,
    0.0f, 2.0f/s->rgb_height, 0.0f, -1.0f,
    0.0f, 0.0f, 1.0f, 0.0f,
    0.0f, 0.0f, 0.0f, 1.0f,
  }};

  read_param_float(&s->speed_lim_off, "SpeedLimitOffset");
  read_param_bool(&s->is_metric, "IsMetric");
  read_param_bool(&s->longitudinal_control, "LongitudinalControl");
  read_param_bool(&s->limit_set_speed, "LimitSetSpeed");

  // Set offsets so params don't get read at the same time
  s->longitudinal_control_timeout = UI_FREQ / 3;
  s->is_metric_timeout = UI_FREQ / 2;
  s->limit_set_speed_timeout = UI_FREQ;
}

static PathData read_path(cereal::ModelData::PathData::Reader pathp) {
  PathData ret = {0};

  ret.prob = pathp.getProb();
  ret.std = pathp.getStd();

  auto polyp = pathp.getPoly();
  for (int i = 0; i < POLYFIT_DEGREE; i++) {
    ret.poly[i] = polyp[i];
  }

  // Compute points locations
  for (int i = 0; i < MODEL_PATH_DISTANCE; i++) {
    ret.points[i] = ret.poly[0] * (i*i*i) + ret.poly[1] * (i*i)+ ret.poly[2] * i + ret.poly[3];
  }

  return ret;
}

static ModelData read_model(cereal::ModelData::Reader model) {
  ModelData d = {0};

  d.path = read_path(model.getPath());
  d.left_lane = read_path(model.getLeftLane());
  d.right_lane = read_path(model.getRightLane());

  auto leadd = model.getLead();
  d.lead = (LeadData){
      .dist = leadd.getDist(), .prob = leadd.getProb(), .std = leadd.getStd(),
  };

  return d;
}

static void update_status(UIState *s, int status) {
  if (s->status != status) {
    s->status = status;
  }
}

<<<<<<< HEAD

void handle_message(UIState *s, Message * msg) {
  struct capn ctx;
  capn_init_mem(&ctx, (uint8_t*)msg->getData(), msg->getSize(), 0);

  cereal_Event_ptr eventp;
  eventp.p = capn_getp(capn_root(&ctx), 0, 1);
  struct cereal_Event eventd;
  cereal_read_Event(&eventd, eventp);

  if (eventd.which == cereal_Event_controlsState && s->started) {
    struct cereal_ControlsState datad;
    cereal_read_ControlsState(&datad, eventd.controlsState);

    s->controls_timeout = 1 * UI_FREQ;
    s->scene.frontview = datad.rearViewCam;
    if (!s->scene.frontview){s->controls_seen = true;}
=======
void handle_message(UIState *s,  Message* msg) {
  auto amsg = kj::heapArray<capnp::word>((msg->getSize() / sizeof(capnp::word)) + 1);
  memcpy(amsg.begin(), msg->getData(), msg->getSize());
  capnp::FlatArrayMessageReader cmsg(amsg);
  cereal::Event::Reader event = cmsg.getRoot<cereal::Event>();
  
  auto which = event.which();
  UIScene &scene = s->scene;
  if (which == cereal::Event::CONTROLS_STATE && s->started) {
    auto data = event.getControlsState();

    s->controls_timeout = 1 * UI_FREQ;
    scene.frontview = data.getRearViewCam();
    if (!scene.frontview){ s->controls_seen = true; }
>>>>>>> 4ef09f9d

    if (data.getVCruise() != scene.v_cruise) {
      scene.v_cruise_update_ts = event.getLogMonoTime();
    }
<<<<<<< HEAD
    s->scene.v_cruise = datad.vCruise;
    s->scene.v_ego = datad.vEgo;
    s->scene.curvature = datad.curvature;
    s->scene.engaged = datad.enabled;
    s->scene.engageable = datad.engageable;
    s->scene.gps_planner_active = datad.gpsPlannerActive;
    s->scene.monitoring_active = datad.driverMonitoringOn;

    s->scene.decel_for_model = datad.decelForModel;

    if (datad.alertSound != cereal_CarControl_HUDControl_AudibleAlert_none && datad.alertSound != s->alert_sound) {
      if (s->alert_sound != cereal_CarControl_HUDControl_AudibleAlert_none) {
        stop_alert_sound(s->alert_sound);
      }
      play_alert_sound(datad.alertSound);

      s->alert_sound = datad.alertSound;
      snprintf(s->alert_type, sizeof(s->alert_type), "%s", datad.alertType.str);
    } else if ((!datad.alertSound || datad.alertSound == cereal_CarControl_HUDControl_AudibleAlert_none)
                  && s->alert_sound != cereal_CarControl_HUDControl_AudibleAlert_none) {
      stop_alert_sound(s->alert_sound);
      s->alert_type[0] = '\0';
      s->alert_sound = cereal_CarControl_HUDControl_AudibleAlert_none;
    }

    if (datad.alertText1.str) {
      snprintf(s->scene.alert_text1, sizeof(s->scene.alert_text1), "%s", datad.alertText1.str);
    } else {
      s->scene.alert_text1[0] = '\0';
    }
    if (datad.alertText2.str) {
      snprintf(s->scene.alert_text2, sizeof(s->scene.alert_text2), "%s", datad.alertText2.str);
    } else {
      s->scene.alert_text2[0] = '\0';
    }

    s->scene.alert_ts = eventd.logMonoTime;

    s->scene.alert_size = datad.alertSize;
    if (datad.alertSize == cereal_ControlsState_AlertSize_none) {
      s->alert_size = ALERTSIZE_NONE;
    } else if (datad.alertSize == cereal_ControlsState_AlertSize_small) {
      s->alert_size = ALERTSIZE_SMALL;
    } else if (datad.alertSize == cereal_ControlsState_AlertSize_mid) {
      s->alert_size = ALERTSIZE_MID;
    } else if (datad.alertSize == cereal_ControlsState_AlertSize_full) {
      s->alert_size = ALERTSIZE_FULL;
    }

    if (datad.alertStatus == cereal_ControlsState_AlertStatus_userPrompt) {
      update_status(s, STATUS_WARNING);
    } else if (datad.alertStatus == cereal_ControlsState_AlertStatus_critical) {
      update_status(s, STATUS_ALERT);
    } else if (datad.enabled) {
      update_status(s, STATUS_ENGAGED);
    } else {
      update_status(s, STATUS_DISENGAGED);
=======
    scene.v_cruise = data.getVCruise();
    scene.v_ego = data.getVEgo();
    scene.curvature = data.getCurvature();
    scene.engaged = data.getEnabled();
    scene.engageable = data.getEngageable();
    scene.gps_planner_active = data.getGpsPlannerActive();
    scene.monitoring_active = data.getDriverMonitoringOn();

    scene.decel_for_model = data.getDecelForModel();
    auto alert_sound = data.getAlertSound();
    const auto sound_none = cereal::CarControl::HUDControl::AudibleAlert::NONE;
    if (alert_sound != s->alert_sound){
      if (s->alert_sound != sound_none){
        stop_alert_sound(s->alert_sound);
      }
      if (alert_sound != sound_none){
        play_alert_sound(alert_sound);
        s->alert_type = data.getAlertType();
      }
      s->alert_sound = alert_sound;
    }
    scene.alert_text1 = data.getAlertText1();
    scene.alert_text2 = data.getAlertText2();
    scene.alert_ts = event.getLogMonoTime();
    scene.alert_size = data.getAlertSize();
    auto alertStatus = data.getAlertStatus();
    if (alertStatus == cereal::ControlsState::AlertStatus::USER_PROMPT) {
      update_status(s, STATUS_WARNING);
    } else if (alertStatus == cereal::ControlsState::AlertStatus::CRITICAL) {
      update_status(s, STATUS_ALERT);
    } else{
      update_status(s, scene.engaged ? STATUS_ENGAGED : STATUS_DISENGAGED);
>>>>>>> 4ef09f9d
    }

    scene.alert_blinkingrate = data.getAlertBlinkingRate();
    if (scene.alert_blinkingrate > 0.) {
      if (s->alert_blinked) {
        if (s->alert_blinking_alpha > 0.0 && s->alert_blinking_alpha < 1.0) {
          s->alert_blinking_alpha += (0.05*scene.alert_blinkingrate);
        } else {
          s->alert_blinked = false;
        }
      } else {
        if (s->alert_blinking_alpha > 0.25) {
          s->alert_blinking_alpha -= (0.05*scene.alert_blinkingrate);
        } else {
          s->alert_blinking_alpha += 0.25;
          s->alert_blinked = true;
        }
      }
    }
  } else if (which == cereal::Event::RADAR_STATE) {
    auto data = event.getRadarState();
    
    auto leaddatad = data.getLeadOne();
    scene.lead_status = leaddatad.getStatus();
    scene.lead_d_rel = leaddatad.getDRel();
    scene.lead_y_rel = leaddatad.getYRel();
    scene.lead_v_rel = leaddatad.getVRel();
    auto leaddatad2 = data.getLeadTwo();
    scene.lead_status2 = leaddatad2.getStatus();
    scene.lead_d_rel2 = leaddatad2.getDRel();
    scene.lead_y_rel2 = leaddatad2.getYRel();
    scene.lead_v_rel2 = leaddatad2.getVRel();

    s->livempc_or_radarstate_changed = true;
  } else if (which == cereal::Event::LIVE_CALIBRATION) {
    scene.world_objects_visible = true;
    auto extrinsicl = event.getLiveCalibration().getExtrinsicMatrix();
    for (int i = 0; i < 3 * 4; i++) {
      scene.extrinsic_matrix.v[i] = extrinsicl[i];
    }
  } else if (which == cereal::Event::MODEL) {
    scene.model = read_model(event.getModel());
    s->model_changed = true;
  } else if (which == cereal::Event::LIVE_MPC) {
    auto data = event.getLiveMpc();

    auto x_list = data.getX();
    auto y_list = data.getY();
    for (int i = 0; i < 50; i++){
      scene.mpc_x[i] = x_list[i];
      scene.mpc_y[i] = y_list[i];
    }
    s->livempc_or_radarstate_changed = true;
  } else if (which == cereal::Event::UI_LAYOUT_STATE) {
    auto data = event.getUiLayoutState();

    s->active_app = data.getActiveApp();
    scene.uilayout_sidebarcollapsed = data.getSidebarCollapsed();
    if (data.getMockEngaged() != scene.uilayout_mockengaged) {
      scene.uilayout_mockengaged = data.getMockEngaged();
    }
<<<<<<< HEAD
    s->livempc_or_radarstate_changed = true;
  } else if (eventd.which == cereal_Event_uiLayoutState) {
    struct cereal_UiLayoutState datad;
    cereal_read_UiLayoutState(&datad, eventd.uiLayoutState);
    s->active_app = datad.activeApp;
    s->scene.uilayout_sidebarcollapsed = datad.sidebarCollapsed;
    if (datad.mockEngaged != s->scene.uilayout_mockengaged) {
      s->scene.uilayout_mockengaged = datad.mockEngaged;
    }
  } else if (eventd.which == cereal_Event_liveMapData) {
    struct cereal_LiveMapData datad;
    cereal_read_LiveMapData(&datad, eventd.liveMapData);
    s->scene.map_valid = datad.mapValid;
  } else if (eventd.which == cereal_Event_thermal) {
    struct cereal_ThermalData datad;
    cereal_read_ThermalData(&datad, eventd.thermal);

    s->scene.networkType = datad.networkType;
    s->scene.networkStrength = datad.networkStrength;
    s->scene.batteryPercent = datad.batteryPercent;
    snprintf(s->scene.batteryStatus, sizeof(s->scene.batteryStatus), "%s", datad.batteryStatus.str);
    s->scene.freeSpace = datad.freeSpace;
    s->scene.thermalStatus = datad.thermalStatus;
    s->scene.paTemp = datad.pa0;

    s->thermal_started = datad.started;

  } else if (eventd.which == cereal_Event_ubloxGnss) {
    struct cereal_UbloxGnss datad;
    cereal_read_UbloxGnss(&datad, eventd.ubloxGnss);
    if (datad.which == cereal_UbloxGnss_measurementReport) {
      struct cereal_UbloxGnss_MeasurementReport reportdatad;
      cereal_read_UbloxGnss_MeasurementReport(&reportdatad, datad.measurementReport);
      s->scene.satelliteCount = reportdatad.numMeas;
=======
  } else if (which == cereal::Event::LIVE_MAP_DATA) {
    scene.map_valid = event.getLiveMapData().getMapValid();
  } else if (which == cereal::Event::THERMAL) {
    auto data = event.getThermal();
    
    scene.networkType = data.getNetworkType();
    scene.networkStrength = data.getNetworkStrength();
    scene.batteryPercent = data.getBatteryPercent();
    scene.batteryCharging = data.getBatteryStatus() == "Charging";
    scene.freeSpace = data.getFreeSpace();
    scene.thermalStatus = data.getThermalStatus();
    scene.paTemp = data.getPa0();
    
    s->thermal_started = data.getStarted();
  } else if (which == cereal::Event::UBLOX_GNSS) {
    auto data = event.getUbloxGnss();
    if (data.which() == cereal::UbloxGnss::MEASUREMENT_REPORT) {
      scene.satelliteCount = data.getMeasurementReport().getNumMeas();
>>>>>>> 4ef09f9d
    }
  } else if (which == cereal::Event::HEALTH) {
    scene.hwType = event.getHealth().getHwType();
    s->hardware_timeout = 5*30; // 5 seconds at 30 fps
<<<<<<< HEAD
  } else if (eventd.which == cereal_Event_driverState) {
    struct cereal_DriverState datad;
    cereal_read_DriverState(&datad, eventd.driverState);

    s->scene.face_prob = datad.faceProb;

    capn_list32 fxy_list = datad.facePosition;
    capn_resolve(&fxy_list.p);
    s->scene.face_x = capn_to_f32(capn_get32(fxy_list, 0));
    s->scene.face_y = capn_to_f32(capn_get32(fxy_list, 1));
  } else if (eventd.which == cereal_Event_dMonitoringState) {
    struct cereal_DMonitoringState datad;
    cereal_read_DMonitoringState(&datad, eventd.dMonitoringState);

    s->scene.is_rhd = datad.isRHD;
    s->scene.awareness_status = datad.awarenessStatus;
    s->preview_started = datad.isPreview;
=======
  } else if (which == cereal::Event::DRIVER_STATE) {
    auto data = event.getDriverState();
    scene.face_prob = data.getFaceProb();
    auto fxy_list = data.getFacePosition();
    scene.face_x = fxy_list[0];
    scene.face_y = fxy_list[1];
  } else if (which == cereal::Event::D_MONITORING_STATE) {
    auto data = event.getDMonitoringState();
    scene.is_rhd = data.getIsRHD();
    scene.awareness_status = data.getAwarenessStatus();
    s->preview_started = data.getIsPreview();
>>>>>>> 4ef09f9d
  }

  s->started = s->thermal_started || s->preview_started ;
  // Handle onroad/offroad transition
  if (!s->started) {
    if (s->status != STATUS_STOPPED) {
      update_status(s, STATUS_STOPPED);
      s->alert_sound_timeout = 0;
      s->vision_seen = false;
      s->controls_seen = false;
<<<<<<< HEAD
      s->active_app = cereal_UiLayoutState_App_home;
=======
      s->active_app = cereal::UiLayoutState::App::HOME;
>>>>>>> 4ef09f9d
      update_offroad_layout_state(s);
    }
  } else if (s->status == STATUS_STOPPED) {
    update_status(s, STATUS_DISENGAGED);

<<<<<<< HEAD
    s->active_app = cereal_UiLayoutState_App_none;
    update_offroad_layout_state(s);
  }

  capn_free(&ctx);
=======
    s->active_app = cereal::UiLayoutState::App::NONE;
    update_offroad_layout_state(s);
  }
>>>>>>> 4ef09f9d
}

static void check_messages(UIState *s) {
  while(true) {
    auto polls = s->poller->poll(0);

    if (polls.size() == 0)
      break;

    for (auto sock : polls){
      Message *msg = sock->receive();
      if (msg) {
        handle_message(s, msg);
        delete msg;
      }
    }
  }
}

static void ui_update(UIState *s) {
  int err;

  if (s->vision_connect_firstrun) {
    // cant run this in connector thread because opengl.
    // do this here for now in lieu of a run_on_main_thread event

    for (int i=0; i<UI_BUF_COUNT; i++) {
      if(s->khr[i] != NULL) {
        visionimg_destroy_gl(s->khr[i], s->priv_hnds[i]);
        glDeleteTextures(1, &s->frame_texs[i]);
      }

      VisionImg img = {
        .fd = s->bufs[i].fd,
        .format = VISIONIMG_FORMAT_RGB24,
        .width = s->rgb_width,
        .height = s->rgb_height,
        .stride = s->rgb_stride,
        .bpp = 3,
        .size = s->rgb_buf_len,
      };
      #ifndef QCOM
        s->priv_hnds[i] = s->bufs[i].addr;
      #endif
      s->frame_texs[i] = visionimg_to_gl(&img, &s->khr[i], &s->priv_hnds[i]);

      glBindTexture(GL_TEXTURE_2D, s->frame_texs[i]);
      glTexParameteri(GL_TEXTURE_2D, GL_TEXTURE_MAG_FILTER, GL_NEAREST);
      glTexParameteri(GL_TEXTURE_2D, GL_TEXTURE_MIN_FILTER, GL_NEAREST);

      // BGR
      glTexParameteri(GL_TEXTURE_2D, GL_TEXTURE_SWIZZLE_R, GL_BLUE);
      glTexParameteri(GL_TEXTURE_2D, GL_TEXTURE_SWIZZLE_G, GL_GREEN);
      glTexParameteri(GL_TEXTURE_2D, GL_TEXTURE_SWIZZLE_B, GL_RED);
    }

    for (int i=0; i<UI_BUF_COUNT; i++) {
      if(s->khr_front[i] != NULL) {
        visionimg_destroy_gl(s->khr_front[i], s->priv_hnds_front[i]);
        glDeleteTextures(1, &s->frame_front_texs[i]);
      }

      VisionImg img = {
        .fd = s->front_bufs[i].fd,
        .format = VISIONIMG_FORMAT_RGB24,
        .width = s->rgb_front_width,
        .height = s->rgb_front_height,
        .stride = s->rgb_front_stride,
        .bpp = 3,
        .size = s->rgb_front_buf_len,
      };
      #ifndef QCOM
        s->priv_hnds_front[i] = s->bufs[i].addr;
      #endif
      s->frame_front_texs[i] = visionimg_to_gl(&img, &s->khr_front[i], &s->priv_hnds_front[i]);

      glBindTexture(GL_TEXTURE_2D, s->frame_front_texs[i]);
      glTexParameteri(GL_TEXTURE_2D, GL_TEXTURE_MAG_FILTER, GL_NEAREST);
      glTexParameteri(GL_TEXTURE_2D, GL_TEXTURE_MIN_FILTER, GL_NEAREST);

      // BGR
      glTexParameteri(GL_TEXTURE_2D, GL_TEXTURE_SWIZZLE_R, GL_BLUE);
      glTexParameteri(GL_TEXTURE_2D, GL_TEXTURE_SWIZZLE_G, GL_GREEN);
      glTexParameteri(GL_TEXTURE_2D, GL_TEXTURE_SWIZZLE_B, GL_RED);
    }

    assert(glGetError() == GL_NO_ERROR);

    s->scene.uilayout_sidebarcollapsed = true;
    update_offroad_layout_state(s);
    s->scene.ui_viz_rx = (box_x-sbr_w+bdr_s*2);
    s->scene.ui_viz_rw = (box_w+sbr_w-(bdr_s*2));
    s->scene.ui_viz_ro = 0;

    s->vision_connect_firstrun = false;

    s->alert_blinking_alpha = 1.0;
    s->alert_blinked = false;
  }

  zmq_pollitem_t polls[1] = {{0}};
  // Take an rgb image from visiond if there is one
  while(true) {
    assert(s->ipc_fd >= 0);
    polls[0].fd = s->ipc_fd;
    polls[0].events = ZMQ_POLLIN;
    #ifdef UI_60FPS
      // uses more CPU in both UI and surfaceflinger
      // 16% / 21%
      int ret = zmq_poll(polls, 1, 1);
    #else
      // 9% / 13% = a 14% savings
      int ret = zmq_poll(polls, 1, 1000);
    #endif
    if (ret < 0) {
      if (errno == EINTR || errno == EAGAIN) continue;

      LOGE("poll failed (%d - %d)", ret, errno);
      close(s->ipc_fd);
      s->ipc_fd = -1;
      s->vision_connected = false;
      return;
    } else if (ret == 0) {
      break;
    }
    // vision ipc event
    VisionPacket rp;
    err = vipc_recv(s->ipc_fd, &rp);
    if (err <= 0) {
      LOGW("vision disconnected");
      close(s->ipc_fd);
      s->ipc_fd = -1;
      s->vision_connected = false;
      return;
    }
    if (rp.type == VIPC_STREAM_ACQUIRE) {
      bool front = rp.d.stream_acq.type == VISION_STREAM_RGB_FRONT;
      int idx = rp.d.stream_acq.idx;

      int release_idx;
      if (front) {
        release_idx = s->cur_vision_front_idx;
      } else {
        release_idx = s->cur_vision_idx;
      }
      if (release_idx >= 0) {
        VisionPacket rep = {
          .type = VIPC_STREAM_RELEASE,
          .d = { .stream_rel = {
            .type = rp.d.stream_acq.type,
            .idx = release_idx,
          }},
        };
        vipc_send(s->ipc_fd, &rep);
      }

      if (front) {
        assert(idx < UI_BUF_COUNT);
        s->cur_vision_front_idx = idx;
      } else {
        assert(idx < UI_BUF_COUNT);
        s->cur_vision_idx = idx;
        // printf("v %d\n", ((uint8_t*)s->bufs[idx].addr)[0]);
      }
    } else {
      assert(false);
    }
    break;
  }
}

static int vision_subscribe(int fd, VisionPacket *rp, VisionStreamType type) {
  int err;
  LOGW("vision_subscribe type:%d", type);

  VisionPacket p1 = {
    .type = VIPC_STREAM_SUBSCRIBE,
    .d = { .stream_sub = { .type = type, .tbuffer = true, }, },
  };
  err = vipc_send(fd, &p1);
  if (err < 0) {
    close(fd);
    return 0;
  }

  do {
    err = vipc_recv(fd, rp);
    if (err <= 0) {
      close(fd);
      return 0;
    }

    // release what we aren't ready for yet
    if (rp->type == VIPC_STREAM_ACQUIRE) {
      VisionPacket rep = {
        .type = VIPC_STREAM_RELEASE,
        .d = { .stream_rel = {
          .type = rp->d.stream_acq.type,
          .idx = rp->d.stream_acq.idx,
        }},
      };
      vipc_send(fd, &rep);
    }
  } while (rp->type != VIPC_STREAM_BUFS || rp->d.stream_bufs.type != type);

  return 1;
}

static void* vision_connect_thread(void *args) {
  int err;
  set_thread_name("vision_connect");

  UIState *s = (UIState*)args;
  while (!do_exit) {
    usleep(100000);
    pthread_mutex_lock(&s->lock);
    bool connected = s->vision_connected;
    pthread_mutex_unlock(&s->lock);
    if (connected) continue;

    int fd = vipc_connect();
    if (fd < 0) continue;

    VisionPacket back_rp, front_rp;
    if (!vision_subscribe(fd, &back_rp, VISION_STREAM_RGB_BACK)) continue;
    if (!vision_subscribe(fd, &front_rp, VISION_STREAM_RGB_FRONT)) continue;

    pthread_mutex_lock(&s->lock);
    assert(!s->vision_connected);
    s->ipc_fd = fd;

    ui_init_vision(s,
                   back_rp.d.stream_bufs, back_rp.num_fds, back_rp.fds,
                   front_rp.d.stream_bufs, front_rp.num_fds, front_rp.fds);

    s->vision_connected = true;
    s->vision_seen = true;
    s->vision_connect_firstrun = true;

    // Drain sockets
    while (true){
      auto polls = s->poller->poll(0);
      if (polls.size() == 0)
        break;

      for (auto sock : polls){
        Message * msg = sock->receive();
        if (msg == NULL) continue;
        delete msg;
      }
    }

    pthread_mutex_unlock(&s->lock);
  }
  return NULL;
}

#ifdef QCOM

#include <cutils/properties.h>
#include <hardware/sensors.h>
#include <utils/Timers.h>

static void* light_sensor_thread(void *args) {
  int err;
  set_thread_name("light_sensor");

  UIState *s = (UIState*)args;
  s->light_sensor = 0.0;

  struct sensors_poll_device_t* device;
  struct sensors_module_t* module;

  hw_get_module(SENSORS_HARDWARE_MODULE_ID, (hw_module_t const**)&module);
  sensors_open(&module->common, &device);

  // need to do this
  struct sensor_t const* list;
  int count = module->get_sensors_list(module, &list);

  int SENSOR_LIGHT = 7;

  err = device->activate(device, SENSOR_LIGHT, 0);
  if (err != 0) goto fail;
  err = device->activate(device, SENSOR_LIGHT, 1);
  if (err != 0) goto fail;

  device->setDelay(device, SENSOR_LIGHT, ms2ns(100));

  while (!do_exit) {
    static const size_t numEvents = 1;
    sensors_event_t buffer[numEvents];

    int n = device->poll(device, buffer, numEvents);
    if (n < 0) {
      LOG_100("light_sensor_poll failed: %d", n);
    }
    if (n > 0) {
      s->light_sensor = buffer[0].light;
    }
  }
  sensors_close(device);
  return NULL;

fail:
  LOGE("LIGHT SENSOR IS MISSING");
  s->light_sensor = 255;
  return NULL;
}

#endif

int is_leon() {
  #define MAXCHAR 1000
  FILE *fp;
  char str[MAXCHAR];
  const char* filename = "/proc/cmdline";

  fp = fopen(filename, "r");
  if (fp == NULL){
    printf("Could not open file %s",filename);
    return 0;
  }
  fgets(str, MAXCHAR, fp);
  fclose(fp);
  return strstr(str, "letv") != NULL;
}

int main(int argc, char* argv[]) {
  int err;
  setpriority(PRIO_PROCESS, 0, -14);

  zsys_handler_set(NULL);
  signal(SIGINT, (sighandler_t)set_do_exit);

  UIState uistate;
  UIState *s = &uistate;
  ui_init(s);
  enable_event_processing(true);

  pthread_t connect_thread_handle;
  err = pthread_create(&connect_thread_handle, NULL,
                       vision_connect_thread, s);
  assert(err == 0);

#ifdef QCOM
  pthread_t light_sensor_thread_handle;
  err = pthread_create(&light_sensor_thread_handle, NULL,
                       light_sensor_thread, s);
  assert(err == 0);
#endif

  TouchState touch = {0};
  touch_init(&touch);
  s->touch_fd = touch.fd;
  ui_sound_init();

  // light sensor scaling params
  const int LEON = is_leon();

  float brightness_b, brightness_m;  
  int result = read_param_float(&brightness_b, "BRIGHTNESS_B", true);
  result += read_param_float(&brightness_m, "BRIGHTNESS_M", true);

  if(result != 0){
    brightness_b = LEON ? 10.0 : 5.0;
    brightness_m = LEON ? 2.6 : 1.3;
    write_param_float(brightness_b, "BRIGHTNESS_B", true);
    write_param_float(brightness_m, "BRIGHTNESS_M", true);
  }

  float smooth_brightness = brightness_b;

  const int MIN_VOLUME = LEON ? 12 : 9;
  const int MAX_VOLUME = LEON ? 15 : 12;

  set_volume(MIN_VOLUME);
  s->volume_timeout = 5 * UI_FREQ;
  int draws = 0;

  s->scene.satelliteCount = -1;
  s->started = false;
  s->vision_seen = false;

  while (!do_exit) {
    bool should_swap = false;
    if (!s->started) {
      // Delay a while to avoid 9% cpu usage while car is not started and user is keeping touching on the screen.
      // Don't hold the lock while sleeping, so that vision_connect_thread have chances to get the lock.
      usleep(30 * 1000);
    }
    pthread_mutex_lock(&s->lock);
    double u1 = millis_since_boot();

    // light sensor is only exposed on EONs
    float clipped_brightness = (s->light_sensor*brightness_m) + brightness_b;
    if (clipped_brightness > 512) clipped_brightness = 512;
    smooth_brightness = clipped_brightness * 0.01 + smooth_brightness * 0.99;
    if (smooth_brightness > 255) smooth_brightness = 255;
    set_brightness(s, (int)smooth_brightness);

    // resize vision for collapsing sidebar
    const bool hasSidebar = !s->scene.uilayout_sidebarcollapsed;
    s->scene.ui_viz_rx = hasSidebar ? box_x : (box_x - sbr_w + (bdr_s * 2));
    s->scene.ui_viz_rw = hasSidebar ? box_w : (box_w + sbr_w - (bdr_s * 2));
    s->scene.ui_viz_ro = hasSidebar ? -(sbr_w - 6 * bdr_s) : 0;

    // poll for touch events
    int touch_x = -1, touch_y = -1;
    int touched = touch_poll(&touch, &touch_x, &touch_y, 0);
    if (touched == 1) {
      set_awake(s, true);
      handle_sidebar_touch(s, touch_x, touch_y);
      handle_vision_touch(s, touch_x, touch_y);
    }

    if (!s->started) {
      // always process events offroad
      check_messages(s);
    } else {
      set_awake(s, true);
      // Car started, fetch a new rgb image from ipc
      if (s->vision_connected){
        ui_update(s);
      }

      check_messages(s);

      // Visiond process is just stopped, force a redraw to make screen blank again.
      if (!s->started) {
        s->scene.satelliteCount = -1;
        s->scene.uilayout_sidebarcollapsed = false;
        update_offroad_layout_state(s);
        ui_draw(s);
        glFinish();
        should_swap = true;
      }
    }

    // manage wakefulness
    if (s->awake_timeout > 0) {
      s->awake_timeout--;
    } else {
      set_awake(s, false);
    }

    // manage hardware disconnect
    if (s->hardware_timeout > 0) {
      s->hardware_timeout--;
    } else {
      s->scene.hwType = cereal::HealthData::HwType::UNKNOWN;
    }

    // Don't waste resources on drawing in case screen is off
    if (s->awake) {
      ui_draw(s);
      glFinish();
      should_swap = true;
    }

    if (s->volume_timeout > 0) {
      s->volume_timeout--;
    } else {
      int volume = fmin(MAX_VOLUME, MIN_VOLUME + s->scene.v_ego / 5);  // up one notch every 5 m/s
      set_volume(volume);
      s->volume_timeout = 5 * UI_FREQ;
    }

    // If car is started and controlsState times out, display an alert
    if (s->controls_timeout > 0) {
      s->controls_timeout--;
    } else {
<<<<<<< HEAD
      if (s->started && s->controls_seen && strcmp(s->scene.alert_text2, "Controls Unresponsive") != 0) {
        LOGE("Controls unresponsive");
        s->scene.alert_size = ALERTSIZE_FULL;
        update_status(s, STATUS_ALERT);

        snprintf(s->scene.alert_text1, sizeof(s->scene.alert_text1), "%s", "TAKE CONTROL IMMEDIATELY");
        snprintf(s->scene.alert_text2, sizeof(s->scene.alert_text2), "%s", "Controls Unresponsive");
        ui_draw_vision_alert(s, s->scene.alert_size, s->status, s->scene.alert_text1, s->scene.alert_text2);

        s->alert_sound_timeout = 2 * UI_FREQ;
        s->alert_sound = cereal_CarControl_HUDControl_AudibleAlert_chimeWarningRepeat;
=======
      if (s->started && s->controls_seen && s->scene.alert_text2 != "Controls Unresponsive") {
        LOGE("Controls unresponsive");
        s->scene.alert_size = cereal::ControlsState::AlertSize::FULL;
        update_status(s, STATUS_ALERT);

        s->scene.alert_text1 = "TAKE CONTROL IMMEDIATELY";
        s->scene.alert_text2 = "Controls Unresponsive";

        ui_draw_vision_alert(s, s->scene.alert_size, s->status, s->scene.alert_text1.c_str(), s->scene.alert_text2.c_str());

        s->alert_sound_timeout = 2 * UI_FREQ;
        s->alert_sound = cereal::CarControl::HUDControl::AudibleAlert::CHIME_WARNING_REPEAT;
>>>>>>> 4ef09f9d
        play_alert_sound(s->alert_sound);
      }

      s->alert_sound_timeout--;
      s->controls_seen = false;
    }

    // stop playing alert sound
    if ((!s->started || (s->started && s->alert_sound_timeout == 0)) &&
<<<<<<< HEAD
        s->alert_sound != cereal_CarControl_HUDControl_AudibleAlert_none) {
      stop_alert_sound(s->alert_sound);
      s->alert_sound = cereal_CarControl_HUDControl_AudibleAlert_none;
=======
        s->alert_sound != cereal::CarControl::HUDControl::AudibleAlert::NONE) {
      stop_alert_sound(s->alert_sound);
      s->alert_sound = cereal::CarControl::HUDControl::AudibleAlert::NONE;
>>>>>>> 4ef09f9d
    }

    read_param_bool_timeout(&s->is_metric, "IsMetric", &s->is_metric_timeout);
    read_param_bool_timeout(&s->longitudinal_control, "LongitudinalControl", &s->longitudinal_control_timeout);
    read_param_bool_timeout(&s->limit_set_speed, "LimitSetSpeed", &s->limit_set_speed_timeout);
    read_param_float_timeout(&s->speed_lim_off, "SpeedLimitOffset", &s->limit_set_speed_timeout);
    int param_read = read_param_uint64_timeout(&s->last_athena_ping, "LastAthenaPingTime", &s->last_athena_ping_timeout);
    if (param_read != 0) {
      s->scene.athenaStatus = NET_DISCONNECTED;
    } else if (nanos_since_boot() - s->last_athena_ping < 70e9) {
      s->scene.athenaStatus = NET_CONNECTED;
    } else {
      s->scene.athenaStatus = NET_ERROR;
    }
    update_offroad_layout_timeout(s, &s->offroad_layout_timeout);

    pthread_mutex_unlock(&s->lock);

    // the bg thread needs to be scheduled, so the main thread needs time without the lock
    // safe to do this outside the lock?
    if (should_swap) {
      double u2 = millis_since_boot();
      if (u2-u1 > 66) {
        // warn on sub 15fps
        LOGW("slow frame(%d) time: %.2f", draws, u2-u1);
      }
      draws++;
      framebuffer_swap(s->fb);
    }
  }

  set_awake(s, true);
  ui_sound_destroy();

  // wake up bg thread to exit
  pthread_mutex_lock(&s->lock);
  pthread_mutex_unlock(&s->lock);

#ifdef QCOM
  // join light_sensor_thread?
#endif

  err = pthread_join(connect_thread_handle, NULL);
  assert(err == 0);

  return 0;
}<|MERGE_RESOLUTION|>--- conflicted
+++ resolved
@@ -66,32 +66,6 @@
 }
 
 static void update_offroad_layout_state(UIState *s) {
-<<<<<<< HEAD
-  struct capn rc;
-  capn_init_malloc(&rc);
-  struct capn_segment *cs = capn_root(&rc).seg;
-
-  cereal_UiLayoutState_ptr layoutp = cereal_new_UiLayoutState(cs);
-  struct cereal_UiLayoutState layoutd = {
-    .activeApp = (cereal_UiLayoutState_App)s->active_app,
-    .sidebarCollapsed = s->scene.uilayout_sidebarcollapsed,
-  };
-  cereal_write_UiLayoutState(&layoutd, layoutp);
-  LOGD("setting active app to %d with sidebar %d", layoutd.activeApp, layoutd.sidebarCollapsed);
-
-  cereal_Event_ptr eventp = cereal_new_Event(cs);
-  struct cereal_Event event = {
-    .logMonoTime = nanos_since_boot(),
-    .which = cereal_Event_uiLayoutState,
-    .uiLayoutState = layoutp,
-  };
-  cereal_write_Event(&event, eventp);
-  capn_setp(capn_root(&rc), 0, eventp.p);
-  uint8_t buf[4096];
-  ssize_t rs = capn_write_mem(&rc, buf, sizeof(buf), 0);
-  s->offroad_sock->send((char*)buf, rs);
-  capn_free(&rc);
-=======
   capnp::MallocMessageBuilder msg;
   auto event = msg.initRoot<cereal::Event>();
   event.setLogMonoTime(nanos_since_boot());
@@ -102,16 +76,11 @@
   auto bytes = words.asBytes();
   s->offroad_sock->send((char*)bytes.begin(), bytes.size());
   LOGD("setting active app to %d with sidebar %d", (int)s->active_app, s->scene.uilayout_sidebarcollapsed);
->>>>>>> 4ef09f9d
 }
 
 static void navigate_to_settings(UIState *s) {
 #ifdef QCOM
-<<<<<<< HEAD
-  s->active_app = cereal_UiLayoutState_App_settings;
-=======
   s->active_app = cereal::UiLayoutState::App::SETTINGS;
->>>>>>> 4ef09f9d
   update_offroad_layout_state(s);
 #else
   // computer UI doesn't have offroad settings
@@ -121,15 +90,9 @@
 static void navigate_to_home(UIState *s) {
 #ifdef QCOM
   if (s->started) {
-<<<<<<< HEAD
-    s->active_app = cereal_UiLayoutState_App_none;
-  } else {
-    s->active_app = cereal_UiLayoutState_App_home;
-=======
     s->active_app = cereal::UiLayoutState::App::NONE;
   } else {
     s->active_app = cereal::UiLayoutState::App::HOME;
->>>>>>> 4ef09f9d
   }
   update_offroad_layout_state(s);
 #else
@@ -155,20 +118,12 @@
 }
 
 static void handle_driver_view_touch(UIState *s, int touch_x, int touch_y) {
-<<<<<<< HEAD
-  int err = write_db_value(NULL, "IsDriverViewEnabled", "0", 1);
-=======
   int err = write_db_value("IsDriverViewEnabled", "0", 1);
->>>>>>> 4ef09f9d
 }
 
 static void handle_vision_touch(UIState *s, int touch_x, int touch_y) {
   if (s->started && (touch_x >= s->scene.ui_viz_rx - bdr_s)
-<<<<<<< HEAD
-    && (s->active_app != cereal_UiLayoutState_App_settings)) {
-=======
     && (s->active_app != cereal::UiLayoutState::App::SETTINGS)) {
->>>>>>> 4ef09f9d
     if (!s->scene.frontview) {
       s->scene.uilayout_sidebarcollapsed = !s->scene.uilayout_sidebarcollapsed;
     } else {
@@ -221,21 +176,7 @@
   }
 }
 
-<<<<<<< HEAD
-static int read_param_uint64(uint64_t* dest, const char* param_name) {
-  char *s;
-  const int result = read_db_value(NULL, param_name, &s, NULL);
-  if (result == 0) {
-    *dest = strtoull(s, NULL, 0);
-    free(s);
-  }
-  return result;
-}
-
-static void read_param_bool_timeout(bool* param, const char* param_name, int* timeout) {
-=======
 static void read_param_float_timeout(float* param, const char* param_name, int* timeout, bool persistent_param = false) {
->>>>>>> 4ef09f9d
   if (*timeout > 0){
     (*timeout)--;
   } else {
@@ -254,21 +195,10 @@
   }
 }
 
-<<<<<<< HEAD
-static int read_param_uint64_timeout(uint64_t* dest, const char* param_name, int* timeout) {
-  if (*timeout > 0){
-    (*timeout)--;
-    return 0;
-  } else {
-    return read_param_uint64(dest, param_name);
-    *timeout = 2 * UI_FREQ; // 0.5Hz
-  }
-=======
 static int write_param_float(float param, const char* param_name, bool persistent_param = false) {
   char s[16];
   int size = snprintf(s, sizeof(s), "%f", param);
   return write_db_value(param_name, s, MIN(size, sizeof(s)), persistent_param);
->>>>>>> 4ef09f9d
 }
 
 static void update_offroad_layout_timeout(UIState *s, int* timeout) {
@@ -439,25 +369,6 @@
   }
 }
 
-<<<<<<< HEAD
-
-void handle_message(UIState *s, Message * msg) {
-  struct capn ctx;
-  capn_init_mem(&ctx, (uint8_t*)msg->getData(), msg->getSize(), 0);
-
-  cereal_Event_ptr eventp;
-  eventp.p = capn_getp(capn_root(&ctx), 0, 1);
-  struct cereal_Event eventd;
-  cereal_read_Event(&eventd, eventp);
-
-  if (eventd.which == cereal_Event_controlsState && s->started) {
-    struct cereal_ControlsState datad;
-    cereal_read_ControlsState(&datad, eventd.controlsState);
-
-    s->controls_timeout = 1 * UI_FREQ;
-    s->scene.frontview = datad.rearViewCam;
-    if (!s->scene.frontview){s->controls_seen = true;}
-=======
 void handle_message(UIState *s,  Message* msg) {
   auto amsg = kj::heapArray<capnp::word>((msg->getSize() / sizeof(capnp::word)) + 1);
   memcpy(amsg.begin(), msg->getData(), msg->getSize());
@@ -472,70 +383,10 @@
     s->controls_timeout = 1 * UI_FREQ;
     scene.frontview = data.getRearViewCam();
     if (!scene.frontview){ s->controls_seen = true; }
->>>>>>> 4ef09f9d
 
     if (data.getVCruise() != scene.v_cruise) {
       scene.v_cruise_update_ts = event.getLogMonoTime();
     }
-<<<<<<< HEAD
-    s->scene.v_cruise = datad.vCruise;
-    s->scene.v_ego = datad.vEgo;
-    s->scene.curvature = datad.curvature;
-    s->scene.engaged = datad.enabled;
-    s->scene.engageable = datad.engageable;
-    s->scene.gps_planner_active = datad.gpsPlannerActive;
-    s->scene.monitoring_active = datad.driverMonitoringOn;
-
-    s->scene.decel_for_model = datad.decelForModel;
-
-    if (datad.alertSound != cereal_CarControl_HUDControl_AudibleAlert_none && datad.alertSound != s->alert_sound) {
-      if (s->alert_sound != cereal_CarControl_HUDControl_AudibleAlert_none) {
-        stop_alert_sound(s->alert_sound);
-      }
-      play_alert_sound(datad.alertSound);
-
-      s->alert_sound = datad.alertSound;
-      snprintf(s->alert_type, sizeof(s->alert_type), "%s", datad.alertType.str);
-    } else if ((!datad.alertSound || datad.alertSound == cereal_CarControl_HUDControl_AudibleAlert_none)
-                  && s->alert_sound != cereal_CarControl_HUDControl_AudibleAlert_none) {
-      stop_alert_sound(s->alert_sound);
-      s->alert_type[0] = '\0';
-      s->alert_sound = cereal_CarControl_HUDControl_AudibleAlert_none;
-    }
-
-    if (datad.alertText1.str) {
-      snprintf(s->scene.alert_text1, sizeof(s->scene.alert_text1), "%s", datad.alertText1.str);
-    } else {
-      s->scene.alert_text1[0] = '\0';
-    }
-    if (datad.alertText2.str) {
-      snprintf(s->scene.alert_text2, sizeof(s->scene.alert_text2), "%s", datad.alertText2.str);
-    } else {
-      s->scene.alert_text2[0] = '\0';
-    }
-
-    s->scene.alert_ts = eventd.logMonoTime;
-
-    s->scene.alert_size = datad.alertSize;
-    if (datad.alertSize == cereal_ControlsState_AlertSize_none) {
-      s->alert_size = ALERTSIZE_NONE;
-    } else if (datad.alertSize == cereal_ControlsState_AlertSize_small) {
-      s->alert_size = ALERTSIZE_SMALL;
-    } else if (datad.alertSize == cereal_ControlsState_AlertSize_mid) {
-      s->alert_size = ALERTSIZE_MID;
-    } else if (datad.alertSize == cereal_ControlsState_AlertSize_full) {
-      s->alert_size = ALERTSIZE_FULL;
-    }
-
-    if (datad.alertStatus == cereal_ControlsState_AlertStatus_userPrompt) {
-      update_status(s, STATUS_WARNING);
-    } else if (datad.alertStatus == cereal_ControlsState_AlertStatus_critical) {
-      update_status(s, STATUS_ALERT);
-    } else if (datad.enabled) {
-      update_status(s, STATUS_ENGAGED);
-    } else {
-      update_status(s, STATUS_DISENGAGED);
-=======
     scene.v_cruise = data.getVCruise();
     scene.v_ego = data.getVEgo();
     scene.curvature = data.getCurvature();
@@ -568,7 +419,6 @@
       update_status(s, STATUS_ALERT);
     } else{
       update_status(s, scene.engaged ? STATUS_ENGAGED : STATUS_DISENGAGED);
->>>>>>> 4ef09f9d
     }
 
     scene.alert_blinkingrate = data.getAlertBlinkingRate();
@@ -630,42 +480,6 @@
     if (data.getMockEngaged() != scene.uilayout_mockengaged) {
       scene.uilayout_mockengaged = data.getMockEngaged();
     }
-<<<<<<< HEAD
-    s->livempc_or_radarstate_changed = true;
-  } else if (eventd.which == cereal_Event_uiLayoutState) {
-    struct cereal_UiLayoutState datad;
-    cereal_read_UiLayoutState(&datad, eventd.uiLayoutState);
-    s->active_app = datad.activeApp;
-    s->scene.uilayout_sidebarcollapsed = datad.sidebarCollapsed;
-    if (datad.mockEngaged != s->scene.uilayout_mockengaged) {
-      s->scene.uilayout_mockengaged = datad.mockEngaged;
-    }
-  } else if (eventd.which == cereal_Event_liveMapData) {
-    struct cereal_LiveMapData datad;
-    cereal_read_LiveMapData(&datad, eventd.liveMapData);
-    s->scene.map_valid = datad.mapValid;
-  } else if (eventd.which == cereal_Event_thermal) {
-    struct cereal_ThermalData datad;
-    cereal_read_ThermalData(&datad, eventd.thermal);
-
-    s->scene.networkType = datad.networkType;
-    s->scene.networkStrength = datad.networkStrength;
-    s->scene.batteryPercent = datad.batteryPercent;
-    snprintf(s->scene.batteryStatus, sizeof(s->scene.batteryStatus), "%s", datad.batteryStatus.str);
-    s->scene.freeSpace = datad.freeSpace;
-    s->scene.thermalStatus = datad.thermalStatus;
-    s->scene.paTemp = datad.pa0;
-
-    s->thermal_started = datad.started;
-
-  } else if (eventd.which == cereal_Event_ubloxGnss) {
-    struct cereal_UbloxGnss datad;
-    cereal_read_UbloxGnss(&datad, eventd.ubloxGnss);
-    if (datad.which == cereal_UbloxGnss_measurementReport) {
-      struct cereal_UbloxGnss_MeasurementReport reportdatad;
-      cereal_read_UbloxGnss_MeasurementReport(&reportdatad, datad.measurementReport);
-      s->scene.satelliteCount = reportdatad.numMeas;
-=======
   } else if (which == cereal::Event::LIVE_MAP_DATA) {
     scene.map_valid = event.getLiveMapData().getMapValid();
   } else if (which == cereal::Event::THERMAL) {
@@ -684,30 +498,10 @@
     auto data = event.getUbloxGnss();
     if (data.which() == cereal::UbloxGnss::MEASUREMENT_REPORT) {
       scene.satelliteCount = data.getMeasurementReport().getNumMeas();
->>>>>>> 4ef09f9d
     }
   } else if (which == cereal::Event::HEALTH) {
     scene.hwType = event.getHealth().getHwType();
     s->hardware_timeout = 5*30; // 5 seconds at 30 fps
-<<<<<<< HEAD
-  } else if (eventd.which == cereal_Event_driverState) {
-    struct cereal_DriverState datad;
-    cereal_read_DriverState(&datad, eventd.driverState);
-
-    s->scene.face_prob = datad.faceProb;
-
-    capn_list32 fxy_list = datad.facePosition;
-    capn_resolve(&fxy_list.p);
-    s->scene.face_x = capn_to_f32(capn_get32(fxy_list, 0));
-    s->scene.face_y = capn_to_f32(capn_get32(fxy_list, 1));
-  } else if (eventd.which == cereal_Event_dMonitoringState) {
-    struct cereal_DMonitoringState datad;
-    cereal_read_DMonitoringState(&datad, eventd.dMonitoringState);
-
-    s->scene.is_rhd = datad.isRHD;
-    s->scene.awareness_status = datad.awarenessStatus;
-    s->preview_started = datad.isPreview;
-=======
   } else if (which == cereal::Event::DRIVER_STATE) {
     auto data = event.getDriverState();
     scene.face_prob = data.getFaceProb();
@@ -719,7 +513,6 @@
     scene.is_rhd = data.getIsRHD();
     scene.awareness_status = data.getAwarenessStatus();
     s->preview_started = data.getIsPreview();
->>>>>>> 4ef09f9d
   }
 
   s->started = s->thermal_started || s->preview_started ;
@@ -730,27 +523,15 @@
       s->alert_sound_timeout = 0;
       s->vision_seen = false;
       s->controls_seen = false;
-<<<<<<< HEAD
-      s->active_app = cereal_UiLayoutState_App_home;
-=======
       s->active_app = cereal::UiLayoutState::App::HOME;
->>>>>>> 4ef09f9d
       update_offroad_layout_state(s);
     }
   } else if (s->status == STATUS_STOPPED) {
     update_status(s, STATUS_DISENGAGED);
 
-<<<<<<< HEAD
-    s->active_app = cereal_UiLayoutState_App_none;
-    update_offroad_layout_state(s);
-  }
-
-  capn_free(&ctx);
-=======
     s->active_app = cereal::UiLayoutState::App::NONE;
     update_offroad_layout_state(s);
   }
->>>>>>> 4ef09f9d
 }
 
 static void check_messages(UIState *s) {
@@ -1223,19 +1004,6 @@
     if (s->controls_timeout > 0) {
       s->controls_timeout--;
     } else {
-<<<<<<< HEAD
-      if (s->started && s->controls_seen && strcmp(s->scene.alert_text2, "Controls Unresponsive") != 0) {
-        LOGE("Controls unresponsive");
-        s->scene.alert_size = ALERTSIZE_FULL;
-        update_status(s, STATUS_ALERT);
-
-        snprintf(s->scene.alert_text1, sizeof(s->scene.alert_text1), "%s", "TAKE CONTROL IMMEDIATELY");
-        snprintf(s->scene.alert_text2, sizeof(s->scene.alert_text2), "%s", "Controls Unresponsive");
-        ui_draw_vision_alert(s, s->scene.alert_size, s->status, s->scene.alert_text1, s->scene.alert_text2);
-
-        s->alert_sound_timeout = 2 * UI_FREQ;
-        s->alert_sound = cereal_CarControl_HUDControl_AudibleAlert_chimeWarningRepeat;
-=======
       if (s->started && s->controls_seen && s->scene.alert_text2 != "Controls Unresponsive") {
         LOGE("Controls unresponsive");
         s->scene.alert_size = cereal::ControlsState::AlertSize::FULL;
@@ -1248,7 +1016,6 @@
 
         s->alert_sound_timeout = 2 * UI_FREQ;
         s->alert_sound = cereal::CarControl::HUDControl::AudibleAlert::CHIME_WARNING_REPEAT;
->>>>>>> 4ef09f9d
         play_alert_sound(s->alert_sound);
       }
 
@@ -1258,15 +1025,9 @@
 
     // stop playing alert sound
     if ((!s->started || (s->started && s->alert_sound_timeout == 0)) &&
-<<<<<<< HEAD
-        s->alert_sound != cereal_CarControl_HUDControl_AudibleAlert_none) {
-      stop_alert_sound(s->alert_sound);
-      s->alert_sound = cereal_CarControl_HUDControl_AudibleAlert_none;
-=======
         s->alert_sound != cereal::CarControl::HUDControl::AudibleAlert::NONE) {
       stop_alert_sound(s->alert_sound);
       s->alert_sound = cereal::CarControl::HUDControl::AudibleAlert::NONE;
->>>>>>> 4ef09f9d
     }
 
     read_param_bool_timeout(&s->is_metric, "IsMetric", &s->is_metric_timeout);
