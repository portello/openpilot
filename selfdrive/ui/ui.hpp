--- conflicted
+++ resolved
@@ -22,11 +22,6 @@
 #include "common/framebuffer.h"
 #include "common/modeldata.h"
 #include "messaging.hpp"
-<<<<<<< HEAD
-#include "cereal/gen/c/log.capnp.h"
-
-=======
->>>>>>> 4ef09f9d
 #include "sound.hpp"
 
 #define STATUS_STOPPED 0
@@ -38,14 +33,6 @@
 #define NET_CONNECTED 0
 #define NET_DISCONNECTED 1
 #define NET_ERROR 2
-<<<<<<< HEAD
-
-#define ALERTSIZE_NONE 0
-#define ALERTSIZE_SMALL 1
-#define ALERTSIZE_MID 2
-#define ALERTSIZE_FULL 3
-=======
->>>>>>> 4ef09f9d
 
 #define COLOR_BLACK nvgRGBA(0, 0, 0, 255)
 #define COLOR_BLACK_ALPHA(x) nvgRGBA(0, 0, 0, x)
@@ -317,11 +304,8 @@
 void ui_draw(UIState *s);
 void ui_draw_sidebar(UIState *s);
 void ui_draw_image(NVGcontext *vg, float x, float y, float w, float h, int image, float alpha);
-<<<<<<< HEAD
-=======
 void ui_draw_rect(NVGcontext *vg, float x, float y, float w, float h, NVGcolor color, float r = 0, int width = 0);
 void ui_draw_rect(NVGcontext *vg, float x, float y, float w, float h, NVGpaint paint, float r = 0);
->>>>>>> 4ef09f9d
 void ui_nvg_init(UIState *s);
 
 #endif